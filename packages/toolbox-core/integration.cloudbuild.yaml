--- conflicted
+++ resolved
@@ -21,7 +21,6 @@
       - -c
       - npm ci
   - id: Run unit tests
-<<<<<<< HEAD
     name: 'node:${_VERSION}'
     entrypoint: /bin/bash
     dir: packages/toolbox-core
@@ -29,18 +28,12 @@
       - '-c'
       - npm run test:unit
   - id: Run integration tests
-=======
->>>>>>> f51da425
     name: 'node:${_VERSION}'
     entrypoint: /bin/bash
     dir: packages/toolbox-core
     args:
       - '-c'
-<<<<<<< HEAD
       - npm run test:e2e
-=======
-      - npm run test:unit
->>>>>>> f51da425
 options:
   logging: CLOUD_LOGGING_ONLY
 substitutions:
