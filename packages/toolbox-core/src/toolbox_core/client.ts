--- conflicted
+++ resolved
@@ -16,9 +16,8 @@
 import axios from 'axios';
 import {
   type AxiosInstance,
-<<<<<<< HEAD
+  type AxiosRequestConfig,
   type AxiosResponse,
-  type InternalAxiosRequestConfig,
 } from 'axios';
 import {
   ZodManifestSchema,
@@ -29,102 +28,36 @@
 import {ZodError} from 'zod';
 import {BoundParams, identifyAuthRequirements} from './utils.js';
 import {AuthTokenGetters, RequiredAuthnParams} from './tool.js';
-=======
-  type AxiosRequestConfig,
-  type AxiosResponse,
-} from 'axios';
-import {ZodManifestSchema, createZodSchemaFromParams} from './protocol.js';
-import {logApiError} from './errorUtils.js';
-import {ZodError} from 'zod';
-import {BoundParams, BoundValue, resolveValue} from './utils.js';
->>>>>>> 08814b26
 
 type Manifest = import('zod').infer<typeof ZodManifestSchema>;
 type ToolSchemaFromManifest = Manifest['tools'][string];
 
 // Types for dynamic headers
-<<<<<<< HEAD
-export type HeaderFunction = () => string;
-export type AsyncHeaderFunction = () => Promise<string>;
-export type ClientHeaderProvider = HeaderFunction | AsyncHeaderFunction;
-=======
 export type HeaderFunction = () => string | Promise<string>;
 export type ClientHeaderProvider = string | HeaderFunction;
->>>>>>> 08814b26
 export type ClientHeadersConfig = Record<string, ClientHeaderProvider>;
 
 /**
  * An asynchronous client for interacting with a Toolbox service.
  */
 class ToolboxClient {
-<<<<<<< HEAD
-  private _baseUrl: string;
-  private _session: AxiosInstance;
-  private _clientHeaders: ClientHeadersConfig = {};
-  private _headerInterceptorId: number | null = null;
-=======
   #baseUrl: string;
   #session: AxiosInstance;
   #clientHeaders: ClientHeadersConfig;
->>>>>>> 08814b26
 
   /**
    * Initializes the ToolboxClient.
    * @param {string} url - The base URL for the Toolbox service API (e.g., "http://localhost:5000").
    * @param {AxiosInstance} [session] - Optional Axios instance for making HTTP
-<<<<<<< HEAD
-   *   requests. If not provided, a new one will be created.
-   * @param {ClientHeadersConfig} [clientHeaders] - Optional initial headers to
-   *   be included in each request.
-=======
    * requests. If not provided, a new one will be created.
    * @param {ClientHeadersConfig} [clientHeaders] - Optional initial headers to
    * be included in each request.
->>>>>>> 08814b26
    */
   constructor(
     url: string,
     session?: AxiosInstance | null,
     clientHeaders?: ClientHeadersConfig | null
   ) {
-<<<<<<< HEAD
-    this._baseUrl = url;
-    this._session = session || axios.create({baseURL: this._baseUrl});
-    if (clientHeaders) {
-      this._clientHeaders = {...clientHeaders}; // Initialize with a copy
-    }
-    this._applyHeaderInterceptor();
-  }
-
-  /**
-   * Applies an Axios request interceptor to handle dynamic client headers.
-   * The interceptor resolves header provider functions before each request sent
-   * to toolbox server through this client.
-   */
-  private _applyHeaderInterceptor(): void {
-    if (this._headerInterceptorId !== null) {
-      this._session.interceptors.request.eject(this._headerInterceptorId);
-    }
-
-    this._headerInterceptorId = this._session.interceptors.request.use(
-      async (config: InternalAxiosRequestConfig) => {
-        if (config.url && config.url.startsWith(this._baseUrl)) {
-          config.headers = config.headers || {};
-          for (const headerName in this._clientHeaders) {
-            const headerProvider = this._clientHeaders[headerName];
-            const result = headerProvider();
-            if (result instanceof Promise) {
-              config.headers[headerName] = await result;
-            } else {
-              config.headers[headerName] = result;
-            }
-          }
-        }
-        return config;
-      },
-      (error: Error) => Promise.reject(error)
-    );
-=======
     this.#baseUrl = url;
     this.#session = session || axios.create({baseURL: this.#baseUrl});
     this.#clientHeaders = clientHeaders || {};
@@ -142,7 +75,6 @@
       })
     );
     return Object.fromEntries(resolvedEntries);
->>>>>>> 08814b26
   }
 
   /**
@@ -187,46 +119,17 @@
   }
 
   /**
-   * Add headers to be included in each request sent through this client.
-   *
-   * @param {ClientHeadersConfig} headers - Headers to include in each request.
-   * Keys are header names, and values are functions (sync or async) that return the header string.
-   * @throws {Error} If any of the header names are already registered in the client.
-   */
-  public addHeaders(headers: ClientHeadersConfig): void {
-    const incomingHeaderKeys = Object.keys(headers);
-    const existingHeaderKeys = Object.keys(this._clientHeaders);
-
-    const duplicates = incomingHeaderKeys.filter(key =>
-      existingHeaderKeys.includes(key)
-    );
-
-    if (duplicates.length > 0) {
-      throw new Error(
-        `Client header(s) \`${duplicates.join(', ')}\` already registered in the client.`
-      );
-    }
-
-    this._clientHeaders = {...this._clientHeaders, ...headers};
-  }
-
-  /**
    * Creates a ToolboxTool instance from its schema.
    * @param {string} toolName - The name of the tool.
    * @param {ToolSchemaFromManifest} toolSchema - The schema definition of the tool from the manifest.
-<<<<<<< HEAD
-   * @param {BoundParams} [allBoundParams] - A map of all candidate parameters to bind.
-=======
    * @param {BoundParams} [boundParams] - A map of all candidate parameters to bind.
->>>>>>> 08814b26
    * @returns {ReturnType<typeof ToolboxTool>} A ToolboxTool function.
    */
   #createToolInstance(
     toolName: string,
     toolSchema: ToolSchemaFromManifest,
-<<<<<<< HEAD
-    authTokenGetters?: AuthTokenGetters | null,
-    allBoundParams?: BoundParams | null
+    authTokenGetters: AuthTokenGetters = [],
+    allBoundParams: BoundParams = [],
   ): {
     tool: ReturnType<typeof ToolboxTool>;
     usedAuthKeys: Set<string>;
@@ -270,36 +173,6 @@
     const usedBoundKeys = new Set(Object.keys(boundParams));
 
     return {tool, usedAuthKeys, usedBoundKeys};
-=======
-    boundParams: BoundParams = {}
-  ): {
-    tool: ReturnType<typeof ToolboxTool>;
-    usedBoundKeys: Set<string>;
-  } {
-    const toolParamNames = new Set(toolSchema.parameters.map(p => p.name));
-    const applicableBoundParams: Record<string, BoundValue> = {};
-    const usedBoundKeys = new Set<string>();
-
-    for (const key in boundParams) {
-      if (toolParamNames.has(key)) {
-        applicableBoundParams[key] = boundParams[key];
-        usedBoundKeys.add(key);
-      }
-    }
-
-    const paramZodSchema = createZodSchemaFromParams(toolSchema.parameters);
-    const tool = ToolboxTool(
-      this.#session,
-      this.#baseUrl,
-      toolName,
-      toolSchema.description,
-      paramZodSchema,
-      applicableBoundParams,
-      this.#clientHeaders
-    );
-    return {tool, usedBoundKeys};
->>>>>>> 08814b26
-  }
 
   /**
    * Asynchronously loads a tool from the server.
@@ -317,10 +190,7 @@
    */
   async loadTool(
     name: string,
-<<<<<<< HEAD
-    authTokenGetters: AuthTokenGetters | null = {},
-=======
->>>>>>> 08814b26
+    authTokenGetters: AuthTokenGetters = [],
     boundParams: BoundParams = {}
   ): Promise<ReturnType<typeof ToolboxTool>> {
     const apiPath = `/api/tool/${name}`;
@@ -331,7 +201,6 @@
       Object.prototype.hasOwnProperty.call(manifest.tools, name)
     ) {
       const specificToolSchema = manifest.tools[name];
-<<<<<<< HEAD
       const {tool, usedAuthKeys, usedBoundKeys} = this._createToolInstance(
         name,
         specificToolSchema,
@@ -363,24 +232,6 @@
       if (errorMessages.length > 0) {
         throw new Error(
           `Validation failed for tool '${name}': ${errorMessages.join('; ')}.`
-=======
-      const {tool, usedBoundKeys} = this.#createToolInstance(
-        name,
-        specificToolSchema,
-        boundParams
-      );
-
-      const providedBoundKeys = Object.keys(boundParams);
-      const unusedBound = providedBoundKeys.filter(
-        key => !usedBoundKeys.has(key)
-      );
-
-      if (unusedBound.length > 0) {
-        throw new Error(
-          `Validation failed for tool '${name}': unused bound parameters: ${unusedBound.join(
-            ', '
-          )}.`
->>>>>>> 08814b26
         );
       }
       return tool;
@@ -393,31 +244,22 @@
    * Asynchronously fetches a toolset and loads all tools defined within it.
    *
    * @param {string | null} [name] - Name of the toolset to load. If null or undefined, loads the default toolset.
-<<<<<<< HEAD
    * @param {AuthTokenGetters} [authTokenGetters] - Optional map of auth service names to token getters.
    * @param {BoundParams} [boundParams] - Optional parameters to pre-bind to the tools in the toolset.
    * @param {boolean} [strict=false] - If true, throws an error if any provided auth token or bound param is not used by at least one tool.
-=======
-   * @param {BoundParams} [boundParams] - Optional parameters to pre-bind to the tools in the toolset.
->>>>>>> 08814b26
    * @returns {Promise<Array<ReturnType<typeof ToolboxTool>>>} A promise that resolves
    * to a list of ToolboxTool functions, ready for execution.
    * @throws {Error} If the manifest structure is invalid or if there's an error fetching data from the API.
    */
   async loadToolset(
     name?: string,
-<<<<<<< HEAD
     authTokenGetters: AuthTokenGetters | null = {},
     boundParams: BoundParams = {},
     strict: Boolean = false
-=======
-    boundParams: BoundParams = {}
->>>>>>> 08814b26
   ): Promise<Array<ReturnType<typeof ToolboxTool>>> {
     const toolsetName = name || '';
     const apiPath = `/api/toolset/${toolsetName}`;
 
-<<<<<<< HEAD
     const manifest = await this._fetchAndParseManifest(apiPath);
     const tools: Array<ReturnType<typeof ToolboxTool>> = [];
 
@@ -462,35 +304,6 @@
         usedAuthKeys.forEach(key => overallUsedAuthKeys.add(key));
         usedBoundKeys.forEach(key => overallUsedBoundParams.add(key));
       }
-=======
-    const manifest = await this.#fetchAndParseManifest(apiPath);
-    const tools: Array<ReturnType<typeof ToolboxTool>> = [];
-
-    const providedBoundKeys = new Set(Object.keys(boundParams));
-    const overallUsedBoundParams: Set<string> = new Set();
-
-    for (const [toolName, toolSchema] of Object.entries(manifest.tools)) {
-      const {tool, usedBoundKeys} = this.#createToolInstance(
-        toolName,
-        toolSchema,
-        boundParams
-      );
-      tools.push(tool);
-      usedBoundKeys.forEach((key: string) => overallUsedBoundParams.add(key));
-    }
-
-    const unusedBound = [...providedBoundKeys].filter(
-      k => !overallUsedBoundParams.has(k)
-    );
-    if (unusedBound.length > 0) {
-      throw new Error(
-        `Validation failed for toolset '${
-          name || 'default'
-        }': unused bound parameters could not be applied to any tool: ${unusedBound.join(
-          ', '
-        )}.`
-      );
->>>>>>> 08814b26
     }
 
     if (!strict) {
