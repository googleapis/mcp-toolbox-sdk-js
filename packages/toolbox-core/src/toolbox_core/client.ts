--- conflicted
+++ resolved
@@ -20,10 +20,7 @@
 
 /**
  * An asynchronous client for interacting with a Toolbox service.
-<<<<<<< HEAD
-=======
  * Manages an Axios Client Session, if not provided.
->>>>>>> cc6072bf
  */
 class ToolboxClient {
   private _baseUrl: string;
