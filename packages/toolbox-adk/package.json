{
    "name": "@toolbox-sdk/adk",
    "version": "0.0.1",
    "type": "module",
    "description": "JavaScript ADK SDK for interacting with the Toolbox service",
    "license": "Apache-2.0",
    "author": "Google LLC",
    "keywords": [
        "developers",
        "google",
        "toolbox",
        "sdk",
        "llm",
        "genai",
        "agents",
        "mcp"
    ],
    "exports": {
        ".": {
            "import": "./build/client.js",
            "require": "./build/cjs/client.js",
            "types": "./build/client.d.ts"
        }
    },
    "repository": {
        "type": "git",
        "url": "git+https://github.com/googleapis/mcp-toolbox-sdk-js.git"
    },
    "homepage": "https://github.com/googleapis/mcp-toolbox-sdk-js/blob/main/packages/toolbox-core",
    "bugs": {
        "url": "https://github.com/googleapis/mcp-toolbox-sdk-js/issues"
    },
    "engines": {
        "node": ">=20.0.0"
    },
    "scripts": {
        "fix": "gts fix",
        "lint": "gts check",
        "compile": "npm run compile:esm && npm run compile:cjs",
        "compile:esm": "tsc -p tsconfig.esm.json",
        "compile:cjs": "tsc -p tsconfig.cjs.json",
        "prepare": "npm run compile",
        "test:unit": "cross-env NODE_OPTIONS=--experimental-vm-modules jest --config jest.config.json",
        "test:e2e": "cross-env NODE_OPTIONS=--experimental-vm-modules jest --config jest.e2e.config.json --runInBand",
        "coverage": "cross-env NODE_OPTIONS=--experimental-vm-modules jest --config jest.config.json --coverage"
    },
    "dependencies": {
        "@google/adk": "^0.1.2",
        "@google/genai": "^1.14.0",
<<<<<<< HEAD
        "@toolbox-sdk/core": "file:../toolbox-core",
        "axios": "^1.12.2",
        "openapi-types": "^12.1.3",
        "zod": "^3.24.4"
    },
    "devDependencies": {
        "@jest/globals": "^30.2.0",
        "@types/node": "^24.9.1",
        "cross-env": "^10.1.0",
        "fs-extra": "^11.3.2",
        "gts": "^6.0.2",
        "jest": "^30.2.0",
        "ts-jest": "^29.4.5"
=======
        "@modelcontextprotocol/sdk": "1.17.5",
        "@toolbox-sdk/core": "workspace:*",
        "openapi-types": "^12.1.3",
        "zod": "^3.24.4"
>>>>>>> 8a2600a5
    }
}<|MERGE_RESOLUTION|>--- conflicted
+++ resolved
@@ -47,25 +47,9 @@
     "dependencies": {
         "@google/adk": "^0.1.2",
         "@google/genai": "^1.14.0",
-<<<<<<< HEAD
         "@toolbox-sdk/core": "file:../toolbox-core",
         "axios": "^1.12.2",
         "openapi-types": "^12.1.3",
         "zod": "^3.24.4"
     },
-    "devDependencies": {
-        "@jest/globals": "^30.2.0",
-        "@types/node": "^24.9.1",
-        "cross-env": "^10.1.0",
-        "fs-extra": "^11.3.2",
-        "gts": "^6.0.2",
-        "jest": "^30.2.0",
-        "ts-jest": "^29.4.5"
-=======
-        "@modelcontextprotocol/sdk": "1.17.5",
-        "@toolbox-sdk/core": "workspace:*",
-        "openapi-types": "^12.1.3",
-        "zod": "^3.24.4"
->>>>>>> 8a2600a5
-    }
 }