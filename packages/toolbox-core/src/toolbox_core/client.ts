// Copyright 2025 Google LLC
//
// Licensed under the Apache License, Version 2.0 (the "License");
// you may not use this file except in compliance with the License.
// You may obtain a copy of the License at
//
//      http://www.apache.org/licenses/LICENSE-2.0
//
// Unless required by applicable law or agreed to in writing, software
// distributed under the License is distributed on an "AS IS" BASIS,
// WITHOUT WARRANTIES OR CONDITIONS OF ANY KIND, either express or implied.
// See the License for the specific language governing permissions and
// limitations under the License.

import {ToolboxTool} from './tool';
import axios from 'axios';
import type {AxiosInstance, AxiosResponse} from 'axios';
import {
  ZodManifestSchema,
  createZodObjectSchemaFromParameters,
} from './protocol';

class ToolboxClient {
  /** @private */ private _baseUrl: string;
  /** @private */ private _session: AxiosInstance;
<<<<<<< HEAD
=======
  /** @private */ private _abortController: AbortController | null = null;
  /** @private */ private _isClosed: boolean = false;
>>>>>>> 60df1fe9

  /**
   * @param {string} url - The base URL for the Toolbox service API.
   * @param {AxiosInstance} [session] - Optional pre-configured Axios instance.
   */
  constructor(url: string, session?: AxiosInstance) {
    this._baseUrl = url;
<<<<<<< HEAD
    this._session = session || axios.create({baseURL: url});
=======
    if (session) {
      this._session = session;
    } else {
      this._abortController = new AbortController();
      this._session = axios.create({
        baseURL: url,
        signal: this._abortController.signal,
      });
    }
  }

  /**
   * Closes the ToolboxClient.
   * If the client created its own Axios session, it attempts to abort pending requests.
   * Marks the client as closed to prevent further operations.
   */
  public close(): void {
    if (this._isClosed) {
      console.warn('ToolboxClient is already closed.');
      return;
    }
    if (this._abortController) {
      this._abortController.abort();
    }
    this._isClosed = true;
>>>>>>> 60df1fe9
  }

  /**
   * @param {string} toolName - Name of the tool.
   * @returns {ToolboxTool} - A ToolboxTool instance.
   */
  async loadTool(toolName: string): Promise<ReturnType<typeof ToolboxTool>> {
<<<<<<< HEAD
    const url = `${this._baseUrl}/api/tool/${toolName}`;
=======
    if (this._isClosed) {
      throw new Error('ToolboxClient is closed. Cannot load new tools.');
    }
    const url = `${this._baseUrl}/api/tool/${toolName}`
>>>>>>> 60df1fe9
    try {
      const response: AxiosResponse = await this._session.get(url);
      const responseData = response.data;

      const manifestResponse = ZodManifestSchema.safeParse(responseData);
      if (manifestResponse.success) {
        const manifest = manifestResponse.data;
        if (
          manifest.tools &&
          Object.prototype.hasOwnProperty.call(manifest.tools, toolName)
        ) {
          const specificToolSchema = manifest.tools[toolName];
          const paramZodSchema = createZodObjectSchemaFromParameters(
            specificToolSchema.parameters
          );
          return ToolboxTool(
            this._session,
            this._baseUrl,
            toolName,
            specificToolSchema.description,
            paramZodSchema
          );
        } else {
          throw new Error(`Tool "${toolName}" not found in manifest.`);
        }
      } else {
        throw new Error(
          `Invalid manifest structure received: ${manifestResponse.error.message}`
        );
      }
    } catch (error) {
      console.error(
        `Error fetching data from ${url}:`,
        (error as any).response?.data || (error as any).message
      );
      throw error;
    }
  }
}

export {ToolboxClient};<|MERGE_RESOLUTION|>--- conflicted
+++ resolved
@@ -23,11 +23,6 @@
 class ToolboxClient {
   /** @private */ private _baseUrl: string;
   /** @private */ private _session: AxiosInstance;
-<<<<<<< HEAD
-=======
-  /** @private */ private _abortController: AbortController | null = null;
-  /** @private */ private _isClosed: boolean = false;
->>>>>>> 60df1fe9
 
   /**
    * @param {string} url - The base URL for the Toolbox service API.
@@ -35,35 +30,7 @@
    */
   constructor(url: string, session?: AxiosInstance) {
     this._baseUrl = url;
-<<<<<<< HEAD
     this._session = session || axios.create({baseURL: url});
-=======
-    if (session) {
-      this._session = session;
-    } else {
-      this._abortController = new AbortController();
-      this._session = axios.create({
-        baseURL: url,
-        signal: this._abortController.signal,
-      });
-    }
-  }
-
-  /**
-   * Closes the ToolboxClient.
-   * If the client created its own Axios session, it attempts to abort pending requests.
-   * Marks the client as closed to prevent further operations.
-   */
-  public close(): void {
-    if (this._isClosed) {
-      console.warn('ToolboxClient is already closed.');
-      return;
-    }
-    if (this._abortController) {
-      this._abortController.abort();
-    }
-    this._isClosed = true;
->>>>>>> 60df1fe9
   }
 
   /**
@@ -71,14 +38,7 @@
    * @returns {ToolboxTool} - A ToolboxTool instance.
    */
   async loadTool(toolName: string): Promise<ReturnType<typeof ToolboxTool>> {
-<<<<<<< HEAD
     const url = `${this._baseUrl}/api/tool/${toolName}`;
-=======
-    if (this._isClosed) {
-      throw new Error('ToolboxClient is closed. Cannot load new tools.');
-    }
-    const url = `${this._baseUrl}/api/tool/${toolName}`
->>>>>>> 60df1fe9
     try {
       const response: AxiosResponse = await this._session.get(url);
       const responseData = response.data;
