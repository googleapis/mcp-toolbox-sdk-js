--- conflicted
+++ resolved
@@ -19,7 +19,6 @@
   type AxiosRequestConfig,
   type AxiosResponse,
 } from 'axios';
-<<<<<<< HEAD
 import {
   ZodManifestSchema,
   createZodSchemaFromParams,
@@ -27,14 +26,8 @@
 } from './protocol.js';
 import {logApiError} from './errorUtils.js';
 import {ZodError} from 'zod';
-import {BoundParams, identifyAuthRequirements, resolveValue} from './utils.js';
+import {BoundParams, BoundValue, identifyAuthRequirements, resolveValue} from './utils.js';
 import {AuthTokenGetters, RequiredAuthnParams} from './tool.js';
-=======
-import {ZodManifestSchema, createZodSchemaFromParams} from './protocol.js';
-import {logApiError} from './errorUtils.js';
-import {ZodError} from 'zod';
-import {BoundParams, BoundValue, resolveValue} from './utils.js';
->>>>>>> edb347c7
 
 type Manifest = import('zod').infer<typeof ZodManifestSchema>;
 type ToolSchemaFromManifest = Manifest['tools'][string];
@@ -171,14 +164,10 @@
       toolName,
       toolSchema.description,
       paramZodSchema,
-<<<<<<< HEAD
       authTokenGetters,
       remainingAuthnParams,
       remainingAuthzTokens,
       currBoundParams,
-=======
-      applicableBoundParams,
->>>>>>> edb347c7
       this.#clientHeaders
     );
 
@@ -194,12 +183,8 @@
    * tool remotely.
    *
    * @param {string} name - The unique name or identifier of the tool to load.
-<<<<<<< HEAD
    * @param {AuthTokenGetters | null} [authTokenGetters] - Optional map of auth service names to token getters.
    * @param {BoundParams | null} [boundParams] - Optional parameters to pre-bind to the tool.
-=======
-   * @param {BoundParams} [boundParams] - Optional parameters to pre-bind to the tool.
->>>>>>> edb347c7
    * @returns {Promise<ReturnType<typeof ToolboxTool>>} A promise that resolves
    * to a ToolboxTool function, ready for execution.
    * @throws {Error} If the tool is not found in the manifest, the manifest structure is invalid,
@@ -250,13 +235,7 @@
 
       if (errorMessages.length > 0) {
         throw new Error(
-<<<<<<< HEAD
           `Validation failed for tool '${name}': ${errorMessages.join('; ')}.`
-=======
-          `Validation failed for tool '${name}': unused bound parameters: ${unusedBound.join(
-            ', '
-          )}.`
->>>>>>> edb347c7
         );
       }
       return tool;
@@ -333,22 +312,9 @@
       }
     }
 
-<<<<<<< HEAD
     if (!strict) {
       const unusedAuth = [...providedAuthKeys].filter(
         key => !overallUsedAuthKeys.has(key)
-=======
-    const unusedBound = [...providedBoundKeys].filter(
-      k => !overallUsedBoundParams.has(k)
-    );
-    if (unusedBound.length > 0) {
-      throw new Error(
-        `Validation failed for toolset '${
-          name || 'default'
-        }': unused bound parameters could not be applied to any tool: ${unusedBound.join(
-          ', '
-        )}.`
->>>>>>> edb347c7
       );
       const unusedBound = [...providedBoundKeys].filter(
         key => !overallUsedBoundParams.has(key)
