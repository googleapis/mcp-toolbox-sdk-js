--- conflicted
+++ resolved
@@ -49,14 +49,11 @@
         "@google/genai": "^1.14.0",
         "@modelcontextprotocol/sdk": "1.17.5",
         "@toolbox-sdk/core": "workspace:*",
-<<<<<<< HEAD
         "axios": "^1.12.2",
         "openapi-types": "^12.1.3",
-=======
         "openapi-types": "^12.1.3",
         "@google/genai": "^1.14.0",
         "@toolbox-sdk/core": "workspace:*",
->>>>>>> 7c7d6e48
         "zod": "^3.24.4"
     }
 }