--- conflicted
+++ resolved
@@ -25,19 +25,10 @@
     entrypoint: /bin/bash
     waitFor: ['Install dependencies']
     args:
-<<<<<<< HEAD
-      - -c
-      - npm ci
-      - npm run compile
-    waitFor: ['build-toolbox-core']
-    
-  - id: Run unit tests
-=======
       - '-c'
       - corepack enable && pnpm --filter @toolbox-sdk/adk run test:unit
 
   - id: Run integration tests
->>>>>>> 2313e5f5
     name: 'node:${_VERSION}'
     entrypoint: /bin/bash
     waitFor: ['Install dependencies']
@@ -48,26 +39,7 @@
       - TOOLBOX_MANIFEST_VERSION=$_TOOLBOX_MANIFEST_VERSION
     args:
       - '-c'
-<<<<<<< HEAD
-      - npm run test:unit
-    waitFor: ['install-adk']
-  
-  - id: Run integration tests
-    name: 'node:${_VERSION}'
-    entrypoint: /bin/bash
-    dir: packages/toolbox-adk
-    env:
-      - TOOLBOX_URL=$_TOOLBOX_URL
-      - TOOLBOX_VERSION=$_TOOLBOX_VERSION
-      - GOOGLE_CLOUD_PROJECT=$PROJECT_ID
-      - TOOLBOX_MANIFEST_VERSION=$_TOOLBOX_MANIFEST_VERSION
-    args:
-      - '-c'
-      - npm run test:e2e
-    waitFor: ['install-adk']
-=======
       - corepack enable && pnpm --filter @toolbox-sdk/adk run test:e2e
->>>>>>> 2313e5f5
 
 options:
   logging: CLOUD_LOGGING_ONLY
