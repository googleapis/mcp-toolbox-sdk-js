--- conflicted
+++ resolved
@@ -45,16 +45,13 @@
         "coverage": "cross-env NODE_OPTIONS=--experimental-vm-modules jest --config jest.config.json --coverage"
     },
     "dependencies": {
-<<<<<<< HEAD
         "@google/adk": "^0.1.2",
         "@google/genai": "^1.14.0",
         "@modelcontextprotocol/sdk": "1.17.5",
         "@toolbox-sdk/core": "workspace:*",
         "openapi-types": "^12.1.3",
-=======
         "@google/genai": "^1.14.0",
         "@toolbox-sdk/core": "workspace:*",
->>>>>>> 1ee691ac
         "zod": "^3.24.4"
     }
 }