// Copyright 2025 Google LLC
//
// Licensed under the Apache License, Version 2.0 (the "License");
// you may not use this file except in compliance with the License.
// You may obtain a copy of the License at
//
//      http://www.apache.org/licenses/LICENSE-2.0
//
// Unless required by applicable law or agreed to in writing, software
// distributed under the License is distributed on an "AS IS" BASIS,
// WITHOUT WARRANTIES OR CONDITIONS OF ANY KIND, either express or implied.
// See the License for the specific language governing permissions and
// limitations under the License.

import {
  ToolboxClient,
  type ClientHeadersConfig,
  type ClientHeaderProvider,
} from '../src/toolbox_core/client';
import {ToolboxTool} from '../src/toolbox_core/tool';
import {
  ZodManifestSchema,
  createZodSchemaFromParams,
  type ZodManifest,
  ZodToolSchema,
  type ParameterSchema,
} from '../src/toolbox_core/protocol';
import {logApiError} from '../src/toolbox_core/errorUtils';
<<<<<<< HEAD
import {identifyAuthRequirements} from '../src/toolbox_core/utils.js';

import axios, {
  AxiosInstance,
  AxiosResponse,
  type InternalAxiosRequestConfig,
  AxiosHeaders,
} from 'axios';
=======

import axios, {AxiosInstance, AxiosResponse} from 'axios';
>>>>>>> 08814b26
import {z, ZodRawShape, ZodObject, ZodTypeAny, ZodError} from 'zod';

// --- Helper Types ---
type OriginalToolboxToolType = typeof ToolboxTool;
<<<<<<< HEAD

=======
>>>>>>> 08814b26
type CallableToolReturnedByFactory = ReturnType<OriginalToolboxToolType>;
type InferredZodTool = z.infer<typeof ZodToolSchema>;

const createMockZodObject = (
  shape: ZodRawShape = {}
): ZodObject<ZodRawShape, 'strip', ZodTypeAny> =>
  ({
    parse: jest.fn(args => args),
    _def: {
      typeName: 'ZodObject',
      shape: () => shape,
    },
    shape: shape,
    pick: jest.fn().mockReturnThis(),
    omit: jest.fn().mockReturnThis(),
    extend: jest.fn().mockReturnThis(),
  }) as unknown as ZodObject<ZodRawShape, 'strip', ZodTypeAny>;

// --- Mocking External Dependencies ---
jest.mock('axios');
const mockedAxios = axios as jest.Mocked<typeof axios>;

jest.mock('../src/toolbox_core/tool', () => ({
  ToolboxTool: jest.fn(),
}));
const MockedToolboxToolFactory =
  ToolboxTool as jest.MockedFunction<OriginalToolboxToolType>;

jest.mock('../src/toolbox_core/protocol', () => {
  const actualProtocol = jest.requireActual('../src/toolbox_core/protocol');
  return {
    ...actualProtocol,
    ZodManifestSchema: {
      ...actualProtocol.ZodManifestSchema,
      parse: jest.fn(),
    },
    createZodSchemaFromParams: jest.fn(),
  };
});
const MockedZodManifestSchema = ZodManifestSchema as jest.Mocked<
  typeof ZodManifestSchema
>;
const MockedCreateZodSchemaFromParams =
  createZodSchemaFromParams as jest.MockedFunction<
    typeof createZodSchemaFromParams
  >;

jest.mock('../src/toolbox_core/errorUtils', () => ({
  logApiError: jest.fn(),
}));
const MockedLogApiError = logApiError as jest.MockedFunction<
  typeof logApiError
>;

<<<<<<< HEAD
jest.mock('../src/toolbox_core/utils.js');
const mockedIdentifyAuthRequirements = identifyAuthRequirements as jest.Mock;

=======
>>>>>>> 08814b26
describe('ToolboxClient', () => {
  const testBaseUrl = 'http://api.example.com';
  let mockSessionGet: jest.Mock;
<<<<<<< HEAD
  let capturedRequestInterceptorFunction:
    | ((
        config: InternalAxiosRequestConfig
      ) => Promise<InternalAxiosRequestConfig> | InternalAxiosRequestConfig)
    | null;

  // Mocks for the interceptor manager's methods
  let mockRequestInterceptorUse: jest.Mock;
  let mockRequestInterceptorEject: jest.Mock;

  beforeEach(() => {
    jest.resetAllMocks();
    capturedRequestInterceptorFunction = null;
    mockedIdentifyAuthRequirements.mockReturnValue([{}, [], new Set()]); // Default mock

    mockSessionGet = jest.fn();
    mockRequestInterceptorUse = jest.fn((onFulfilled, onRejected) => {
      capturedRequestInterceptorFunction = config => {
        try {
          return Promise.resolve(onFulfilled(config));
        } catch (error) {
          return Promise.reject(onRejected(error));
        }
      };
      return 1;
    });
    mockRequestInterceptorEject = jest.fn();

    // eslint-disable-next-line @typescript-eslint/no-explicit-any
    mockedAxios.create.mockImplementation((axiosConfig?: any) => {
      const instanceDefaults = {
        ...(axiosConfig || {}),
        headers: axiosConfig?.headers || {},
      };

      const sessionInstance = {
        defaults: instanceDefaults,
        interceptors: {
          request: {
            use: mockRequestInterceptorUse,
            eject: mockRequestInterceptorEject,
            handlers: [],
          },
          response: {use: jest.fn(), eject: jest.fn(), handlers: []},
        },
        // Prepare the config Axios would pass to interceptors
        get: jest.fn(
          async (url: string, config?: InternalAxiosRequestConfig) => {
            const isAbsoluteUrl =
              url.startsWith('http://') || url.startsWith('https://');
            const fullUrl = isAbsoluteUrl
              ? url
              : `${instanceDefaults.baseURL || ''}${url}`;

            const currentConfig: InternalAxiosRequestConfig = {
              ...instanceDefaults,
              ...(config || {}),
              headers: {
                ...(instanceDefaults.headers || {}),
                ...(config?.headers || {}),
              },
              url: fullUrl,
              method: 'get',
            };

            if (capturedRequestInterceptorFunction) {
              try {
                if (
                  !currentConfig.headers ||
                  currentConfig.headers === undefined ||
                  currentConfig.headers === null
                ) {
                  currentConfig.headers = new AxiosHeaders();
                }
                const processedConfig = await Promise.resolve(
                  capturedRequestInterceptorFunction(currentConfig)
                );
                return mockSessionGet(url, processedConfig);
              } catch (error) {
                return Promise.reject(error);
              }
            }
            return mockSessionGet(url, currentConfig);
          }
        ),
      } as unknown as AxiosInstance;
      return sessionInstance;
    });
=======
  let autoCreatedSession: AxiosInstance;

  beforeEach(() => {
    jest.resetAllMocks();
    mockSessionGet = jest.fn();
>>>>>>> 08814b26

    autoCreatedSession = {
      get: mockSessionGet,
    } as unknown as AxiosInstance;

<<<<<<< HEAD
  afterEach(() => {
    consoleErrorSpy.mockRestore();
    jest.clearAllMocks();
  });

  describe('constructor', () => {
    it('should set baseUrl and create a new session if one is not provided', () => {
      const client = new ToolboxClient(testBaseUrl);
      expect(client['_baseUrl']).toBe(testBaseUrl);
      expect(mockedAxios.create).toHaveBeenCalledTimes(1);
      expect(mockedAxios.create).toHaveBeenCalledWith({baseURL: testBaseUrl});
      expect(client['_session'].get).toBeDefined();
      expect(mockRequestInterceptorUse).toHaveBeenCalledTimes(1);
      expect(mockRequestInterceptorUse).toHaveBeenCalledWith(
        expect.any(Function),
        expect.any(Function)
      );
    });

    it('should set baseUrl and use the provided session if one is given', () => {
      const providedSessionMockUse = jest.fn();
      const providedSessionMockEject = jest.fn();
      const customMockSession = {
        get: jest.fn(),
        interceptors: {
          request: {
            use: providedSessionMockUse,
            eject: providedSessionMockEject,
            handlers: [],
          },
          response: {use: jest.fn(), eject: jest.fn(), handlers: []},
        },
        defaults: {headers: {}},
      } as unknown as AxiosInstance;

      const client = new ToolboxClient(testBaseUrl, customMockSession);
=======
    mockedAxios.create.mockReturnValue(autoCreatedSession);
  });

  describe('constructor', () => {
    it('should create a new session if one is not provided', () => {
      new ToolboxClient(testBaseUrl);
      expect(mockedAxios.create).toHaveBeenCalledTimes(1);
      expect(mockedAxios.create).toHaveBeenCalledWith({baseURL: testBaseUrl});
    });

    it('should use the provided session if one is given', () => {
      const customMockSession = {
        get: jest.fn(),
      } as unknown as AxiosInstance;
      new ToolboxClient(testBaseUrl, customMockSession);
>>>>>>> 08814b26

      expect(mockedAxios.create).not.toHaveBeenCalled();
      expect(providedSessionMockUse).toHaveBeenCalledTimes(1);
      expect(providedSessionMockUse).toHaveBeenCalledWith(
        expect.any(Function),
        expect.any(Function)
      );
    });

    it('should initialize with clientHeaders if provided', () => {
      const initialHeaders: ClientHeadersConfig = {
        'X-Test-Header': () => 'test-value',
      };
      const client = new ToolboxClient(testBaseUrl, null, initialHeaders);
      expect(client['_clientHeaders']).toEqual(initialHeaders);
    });

    it('should apply header interceptor on construction', () => {
      const client = new ToolboxClient(testBaseUrl);
      expect(client['_session'].interceptors.request.use).toHaveBeenCalledTimes(
        1
      );
      expect(client['_session'].interceptors.request.use).toHaveBeenCalledWith(
        expect.any(Function),
        expect.any(Function)
      );
    });
  });

  describe('addHeaders', () => {
    let client: ToolboxClient;

    beforeEach(() => {
      client = new ToolboxClient(testBaseUrl);
    });

    it('should add new headers to _clientHeaders', () => {
      const headers1: ClientHeadersConfig = {'X-Header-1': () => 'value1'};
      client.addHeaders(headers1);
      expect(client['_clientHeaders']).toEqual(headers1);

      const headers2: ClientHeadersConfig = {
        'X-Header-2': async () => 'value2',
      };
      client.addHeaders(headers2);
      expect(client['_clientHeaders']).toEqual({...headers1, ...headers2});
    });

    it('should throw an error if adding a duplicate header name', () => {
      const headers: ClientHeadersConfig = {'X-Duplicate': () => 'value1'};
      client.addHeaders(headers);
      expect(() => client.addHeaders(headers)).toThrow(
        'Client header(s) `X-Duplicate` already registered in the client.'
      );
    });

    it('should throw an error if adding multiple headers with one duplicate', () => {
      client.addHeaders({'X-Existing': () => 'value'});
      const newHeaders: ClientHeadersConfig = {
        'X-New': () => 'new_value',
        'X-Existing': () => 'another_value', // Duplicate
      };
      expect(() => client.addHeaders(newHeaders)).toThrow(
        'Client header(s) `X-Existing` already registered in the client.'
      );
      // Ensure non-duplicate headers were not added
      expect(client['_clientHeaders']['X-New']).toBeUndefined();
    });
  });

  describe('Header Interceptor Functionality', () => {
    let client: ToolboxClient;
    const mockUrl = '/test-endpoint';

    it('should apply synchronous headers from _clientHeaders to requests', async () => {
      const syncHeaderProvider: ClientHeaderProvider = () => 'sync-value';
      client = new ToolboxClient(testBaseUrl, null, {
        'X-Sync-Header': syncHeaderProvider,
      });
      mockSessionGet.mockResolvedValueOnce({data: 'success'} as AxiosResponse);

      await client['_session'].get(mockUrl);

      expect(mockSessionGet).toHaveBeenCalled();
      const lastCallConfig = mockSessionGet.mock.calls[0][1] || {};
      expect(lastCallConfig.headers['X-Sync-Header']).toBe('sync-value');
    });

    it('should apply and await asynchronous headers from _clientHeaders to requests', async () => {
      const asyncHeaderProvider: ClientHeaderProvider = async () => {
        await new Promise(resolve => setTimeout(resolve, 10));
        return 'async-value';
      };
      client = new ToolboxClient(testBaseUrl, null, {
        'X-Async-Header': asyncHeaderProvider,
      });
      mockSessionGet.mockResolvedValueOnce({data: 'success'} as AxiosResponse);

      await client['_session'].get(mockUrl); // Make a request

      expect(mockSessionGet).toHaveBeenCalled();
      const lastCallConfig = mockSessionGet.mock.calls[0][1] || {};
      expect(lastCallConfig.headers['X-Async-Header']).toBe('async-value');
    });

    it('should reject if a header provider function throws an error', async () => {
      const erroringHeaderProvider: ClientHeaderProvider = () => {
        throw new Error('Header provider failed');
      };
      client = new ToolboxClient(testBaseUrl, null, {
        'X-Error-Header': erroringHeaderProvider,
      });

      await expect(client['_session'].get(mockUrl)).rejects.toThrow(
        'Header provider failed'
      );
    });
  });

  describe('loadTool', () => {
    const toolName = 'calculator';
    const expectedApiUrl = `${testBaseUrl}/api/tool/${toolName}`;
    let client: ToolboxClient;

    beforeEach(() => {
      client = new ToolboxClient(testBaseUrl);
    });

    const setupMocksForSuccessfulLoad = (
      toolDefinition: InferredZodTool,
      overrides: {
        manifestData?: Partial<ZodManifest>;
        zodParamsSchema?: ZodObject<ZodRawShape, 'strip', ZodTypeAny>;
        toolInstance?: Partial<CallableToolReturnedByFactory>;
      } = {}
    ) => {
      const manifestData: ZodManifest = {
        serverVersion: '1.0.0',
        tools: {[toolName]: toolDefinition},
        ...overrides.manifestData,
<<<<<<< HEAD
      } as ZodManifest;
=======
      };
>>>>>>> 08814b26

      const zodParamsSchema =
        overrides.zodParamsSchema ||
        createMockZodObject(
          toolDefinition.parameters.reduce(
<<<<<<< HEAD
            (shapeAccumulator: ZodRawShape, param: ParameterSchema) => {
              if (!param.authSources) {
                shapeAccumulator[param.name] = {
                  _def: {typeName: 'ZodString'},
                } as unknown as ZodTypeAny;
              }
              return shapeAccumulator;
=======
            (shape: ZodRawShape, param: ParameterSchema) => {
              shape[param.name] = {
                _def: {typeName: 'ZodString'},
              } as ZodTypeAny;
              return shape;
>>>>>>> 08814b26
            },
            {}
          )
        );

      const defaultMockCallable = jest
        .fn()
        .mockResolvedValue({result: 'mock tool execution'});
<<<<<<< HEAD
      const defaultToolInstance: CallableToolReturnedByFactory = Object.assign(
        defaultMockCallable,
        {
          toolName: toolName,
          description: toolDefinition.description,
          params: zodParamsSchema,
          getName: jest.fn().mockReturnValue(toolName),
          getDescription: jest.fn().mockReturnValue(toolDefinition.description),
          getParamSchema: jest.fn().mockReturnValue(zodParamsSchema),
          boundParams: {},
          bindParams: jest.fn().mockReturnThis(),
          bindParam: jest.fn().mockReturnThis(),
          authTokenGetters: {},
          requiredAuthnParams: {},
          requiredAuthzTokens: [],
          addAuthTokenGetters: jest.fn().mockReturnThis(),
          addAuthTokenGetter: jest.fn().mockReturnThis(),
        }
      );

      const toolInstance = overrides.toolInstance
        ? {...defaultToolInstance, ...overrides.toolInstance}
        : defaultToolInstance;
=======
      const toolInstance = Object.assign(defaultMockCallable, {
        toolName: toolName,
        description: toolDefinition.description,
        params: zodParamsSchema,
        getName: jest.fn().mockReturnValue(toolName),
        getDescription: jest.fn().mockReturnValue(toolDefinition.description),
        getParamSchema: jest.fn().mockReturnValue(zodParamsSchema),
        boundParams: {},
        bindParams: jest.fn().mockReturnThis(),
        bindParam: jest.fn().mockReturnThis(),
        ...overrides.toolInstance,
      }) as CallableToolReturnedByFactory;
>>>>>>> 08814b26

      mockSessionGet.mockResolvedValueOnce({
        data: manifestData,
      } as AxiosResponse);
      MockedZodManifestSchema.parse.mockReturnValueOnce(manifestData);
      MockedCreateZodSchemaFromParams.mockReturnValueOnce(zodParamsSchema);
      MockedToolboxToolFactory.mockReturnValueOnce(toolInstance);
      return {manifestData, zodParamsSchema, toolInstance};
    };

    it('should successfully load a tool with valid manifest and API response', async () => {
      const mockToolDefinition: InferredZodTool = {
        description: 'Performs calculations',
        parameters: [
          {name: 'expression', type: 'string', description: 'Math expression'},
        ] as ParameterSchema[],
<<<<<<< HEAD
        authRequired: [],
=======
>>>>>>> 08814b26
      };
      const {zodParamsSchema, toolInstance, manifestData} =
        setupMocksForSuccessfulLoad(mockToolDefinition);
      const loadedTool = await client.loadTool(toolName);

<<<<<<< HEAD
      expect(mockSessionGet).toHaveBeenCalledWith(
        expectedApiUrl,
        expect.anything()
      );
=======
      expect(mockSessionGet).toHaveBeenCalledWith(expectedApiUrl, {
        headers: {},
      });
>>>>>>> 08814b26
      expect(MockedZodManifestSchema.parse).toHaveBeenCalledWith(manifestData);
      expect(MockedCreateZodSchemaFromParams).toHaveBeenCalledWith(
        mockToolDefinition.parameters
      );
      expect(MockedToolboxToolFactory).toHaveBeenCalledWith(
        autoCreatedSession,
        testBaseUrl,
        toolName,
        mockToolDefinition.description,
        zodParamsSchema,
<<<<<<< HEAD
        {}, // Bound params
        {}, // authTokenGetters
        {}, // requiredAuthnParams
        [] // requiredAuthzTokens
=======
        {}, // applicableBoundParams
        {} // clientHeaders
>>>>>>> 08814b26
      );
      expect(loadedTool).toBe(toolInstance);
    });

<<<<<<< HEAD
    it('should correctly handle tools requiring authentication', async () => {
      const mockToolDefinition: InferredZodTool = {
        description: 'An authenticated tool',
        parameters: [
          {
            name: 'authToken',
            type: 'string',
            description: 'Auth token',
            authSources: ['my_auth_service'],
          },
        ],
        authRequired: [],
      };
      const authTokenGetters = {my_auth_service: () => 'token123'};
      setupMocksForSuccessfulLoad(mockToolDefinition);
      mockedIdentifyAuthRequirements.mockReturnValueOnce([
        {},
        [],
        new Set(['my_auth_service']),
      ]);

      await client.loadTool(toolName, authTokenGetters, {});

      expect(mockedIdentifyAuthRequirements).toHaveBeenCalledWith(
        {authToken: ['my_auth_service']},
        [],
        ['my_auth_service']
      );
      expect(MockedToolboxToolFactory).toHaveBeenCalledWith(
        expect.anything(),
        expect.anything(),
        expect.anything(),
        expect.anything(),
        expect.anything(),
        {},
        authTokenGetters,
        {},
        []
      );
    });

    it('should successfully load a tool with valid bound parameters', async () => {
      const mockToolDefinition = {
        description: 'Performs calculations',
        parameters: [
          {
            name: 'expression',
            type: 'string' as const,
            description: 'Math expression',
          },
          {
            name: 'precision',
            type: 'integer' as const,
            description: 'Decimal places',
          },
=======
    it('should successfully load a tool with valid bound parameters', async () => {
      const mockToolDefinition: InferredZodTool = {
        description: 'Performs calculations',
        parameters: [
          {name: 'expression', type: 'string', description: 'Math expression'},
          {name: 'precision', type: 'number', description: 'Decimal places'},
>>>>>>> 08814b26
        ] as ParameterSchema[],
      };
      const boundParams = {expression: '2+2'};
      setupMocksForSuccessfulLoad(mockToolDefinition);
<<<<<<< HEAD

      await client.loadTool(toolName, {}, boundParams);

      expect(MockedToolboxToolFactory).toHaveBeenCalledWith(
        expect.anything(),
        expect.anything(),
        expect.anything(),
        expect.anything(),
        expect.anything(),
        boundParams,
        {},
        {},
        []
      );
    });

    it('should throw an error if unused bound parameters are provided', async () => {
      const mockToolDefinition = {
        description: 'A tool',
        parameters: [
          {
            name: 'param1',
            type: 'string' as const,
            description: 'A param',
          },
        ] as ParameterSchema[],
        authRequired: [],
      };
      const boundParams = {param1: 'value1', unusedParam: 'value2'};
      setupMocksForSuccessfulLoad(mockToolDefinition);

      await expect(client.loadTool(toolName, {}, boundParams)).rejects.toThrow(
        `Validation failed for tool '${toolName}': unused bound parameters: unusedParam.`
      );
    });

    it('should throw an error if unused auth token getters are provided', async () => {
      const mockToolDefinition: InferredZodTool = {
        description: 'A tool that does not need auth',
        parameters: [],
        authRequired: [],
      };
      const authTokenGetters = {unused_auth: () => 'token'};
      setupMocksForSuccessfulLoad(mockToolDefinition);
      mockedIdentifyAuthRequirements.mockReturnValueOnce([{}, [], new Set()]);

      await expect(
        client.loadTool(toolName, authTokenGetters, {})
      ).rejects.toThrow(
        `Validation failed for tool '${toolName}': unused auth tokens: unused_auth.`
      );
    });

    it('should throw an error if manifest parsing fails', async () => {
      const mockApiResponseData = {invalid: 'manifest structure'};
      const mockZodError = new Error('Zod validation failed on manifest');
=======
>>>>>>> 08814b26

      await client.loadTool(toolName, boundParams);

      expect(MockedToolboxToolFactory).toHaveBeenCalledWith(
        autoCreatedSession,
        expect.anything(),
        expect.anything(),
        expect.anything(),
        expect.anything(),
        boundParams,
        {} // clientHeaders
      );
    });

    it('should throw an error if unused bound parameters are provided', async () => {
      const mockToolDefinition: InferredZodTool = {
        description: 'A tool',
        parameters: [{name: 'param1', type: 'string'}] as ParameterSchema[],
      };
      const boundParams = {param1: 'value1', unusedParam: 'value2'};
      setupMocksForSuccessfulLoad(mockToolDefinition);

      await expect(client.loadTool(toolName, boundParams)).rejects.toThrow(
        `Validation failed for tool '${toolName}': unused bound parameters: unusedParam.`
      );
    });

    it('should throw detailed error if manifest parsing fails with ZodError', async () => {
      const issues = [
        {code: 'custom' as const, path: ['tools'], message: 'Is required'},
      ];
      const mockZodError = new ZodError(issues);
      mockSessionGet.mockResolvedValueOnce({data: {invalid: 'structure'}});
      MockedZodManifestSchema.parse.mockImplementationOnce(() => {
        throw mockZodError;
      });

      await expect(client.loadTool(toolName)).rejects.toThrow(
        `Invalid manifest structure received from ${expectedApiUrl}: ${JSON.stringify(
          issues,
          null,
          2
        )}`
      );
    });

<<<<<<< HEAD
    it('should handle non-Error objects during manifest parsing failure', async () => {
      const mockApiResponseData = {invalid: 'manifest'};
      const validationError = 'a string error';

      mockSessionGet.mockResolvedValueOnce({data: mockApiResponseData});
      MockedZodManifestSchema.parse.mockImplementationOnce(() => {
        // eslint-disable-next-line @typescript-eslint/no-throw-literal
        throw validationError;
      });

      await expect(client.loadTool(toolName)).rejects.toThrow(
        `Invalid manifest structure received from ${expectedApiUrl}: Unknown validation error.`
      );
    });

    it('should throw an error if manifest.tools key is missing', async () => {
      const mockManifestWithoutTools = {serverVersion: '1.0.0'};
=======
    it('should throw generic error if manifest parsing fails with a non-Error object', async () => {
      mockSessionGet.mockResolvedValueOnce({data: {invalid: 'structure'}});
      MockedZodManifestSchema.parse.mockImplementationOnce(() => {
        throw 'a string error';
      });
>>>>>>> 08814b26

      await expect(client.loadTool(toolName)).rejects.toThrow(
        `Invalid manifest structure received from ${expectedApiUrl}: Unknown validation error.`
      );
    });

    it('should re-throw specific manifest errors without logging', async () => {
      const specificError = new Error(
        'Invalid manifest structure received from http://some.url'
      );
<<<<<<< HEAD
=======
      mockSessionGet.mockRejectedValueOnce(specificError);
      await expect(client.loadTool(toolName)).rejects.toThrow(specificError);
      expect(MockedLogApiError).not.toHaveBeenCalled();
>>>>>>> 08814b26
    });

    it('should throw an error if the specific tool is not found in manifest.tools', async () => {
      const mockManifest = {
        serverVersion: '1.0.0',
        tools: {
<<<<<<< HEAD
          anotherTool: {
            description: 'A different tool',
            parameters: [] as ParameterSchema[],
            authRequired: [],
          },
=======
          anotherTool: {description: 'A different tool', parameters: []},
>>>>>>> 08814b26
        },
      } as ZodManifest;
      mockSessionGet.mockResolvedValueOnce({data: mockManifest});
      MockedZodManifestSchema.parse.mockReturnValueOnce(mockManifest);

      await expect(client.loadTool(toolName)).rejects.toThrow(
        `Tool "${toolName}" not found in manifest from /api/tool/${toolName}.`
      );
    });

    it('should throw and log error if API GET request fails', async () => {
      const apiError = new Error('Server-side issue');
      mockSessionGet.mockRejectedValueOnce(apiError);

      await expect(client.loadTool(toolName)).rejects.toThrow(apiError);
<<<<<<< HEAD
      expect(mockSessionGet).toHaveBeenCalledWith(
        expectedApiUrl,
        expect.anything()
      );
=======
>>>>>>> 08814b26
      expect(MockedLogApiError).toHaveBeenCalledWith(
        `Error fetching data from ${expectedApiUrl}:`,
        apiError
      );
    });
  });

  describe('loadToolset', () => {
    let client: ToolboxClient;

    beforeEach(() => {
      client = new ToolboxClient(testBaseUrl);
    });

    const setupMocksForSuccessfulToolsetLoad = (
<<<<<<< HEAD
      toolDefinitions: Record<string, InferredZodTool>,
      manifestDataOverride?: ZodManifest
=======
      toolDefinitions: Record<string, InferredZodTool>
>>>>>>> 08814b26
    ) => {
      const manifestData: ZodManifest = {
        serverVersion: '1.0.0',
        tools: toolDefinitions,
      };

      const zodParamsSchemas: Record<
        string,
        ZodObject<ZodRawShape, 'strip', ZodTypeAny>
      > = {};
      const toolInstances: Record<string, CallableToolReturnedByFactory> = {};
      const orderedToolNames = Object.keys(toolDefinitions);

      orderedToolNames.forEach(tName => {
        const tDef = toolDefinitions[tName];
        zodParamsSchemas[tName] = createMockZodObject(
          tDef.parameters.reduce((acc: ZodRawShape, p) => {
<<<<<<< HEAD
            if (!p.authSources) {
              acc[p.name] = {
                _def: {typeName: 'ZodString'},
              } as unknown as ZodTypeAny;
            }
=======
            acc[p.name] = {_def: {typeName: 'ZodString'}} as ZodTypeAny;
>>>>>>> 08814b26
            return acc;
          }, {})
        );

        const mockCallable = jest.fn().mockResolvedValue({result: 'done'});
        toolInstances[tName] = Object.assign(mockCallable, {
          toolName: tName,
          description: tDef.description,
          params: zodParamsSchemas[tName],
<<<<<<< HEAD
          getName: jest.fn().mockReturnValue(tName),
          getDescription: jest.fn().mockReturnValue(tDef.description),
          getParamSchema: jest.fn().mockReturnValue(zodParamsSchemas[tName]),
          boundParams: {},
          bindParams: jest.fn().mockReturnThis(),
          bindParam: jest.fn().mockReturnThis(),
          authTokenGetters: {},
          requiredAuthnParams: {},
          requiredAuthzTokens: [],
          addAuthTokenGetters: jest.fn().mockReturnThis(),
          addAuthTokenGetter: jest.fn().mockReturnThis(),
        });
=======
          getName: () => tName,
          getDescription: () => tDef.description,
          getParamSchema: () => zodParamsSchemas[tName],
          boundParams: {},
          bindParams: jest.fn().mockReturnThis(),
          bindParam: jest.fn().mockReturnThis(),
        }) as CallableToolReturnedByFactory;
>>>>>>> 08814b26
      });

      mockSessionGet.mockResolvedValueOnce({data: manifestData});
      MockedZodManifestSchema.parse.mockReturnValueOnce(manifestData);
      orderedToolNames.forEach(tName => {
        MockedCreateZodSchemaFromParams.mockReturnValueOnce(
          zodParamsSchemas[tName]
        );
      });

      let callCount = 0;
      MockedToolboxToolFactory.mockImplementation(() => {
        const toolName = orderedToolNames[callCount++];
        return toolInstances[toolName];
      });

      return {toolInstances, manifestData, zodParamsSchemas};
    };

    it('should successfully load a toolset with multiple tools', async () => {
      const toolsetName = 'my-toolset';
      const mockTools: Record<string, InferredZodTool> = {
        toolA: {
<<<<<<< HEAD
          description: 'Tool A description',
          parameters: [
            {
              name: 'paramA',
              type: 'string',
              description: 'Param A',
            } as ParameterSchema,
          ],
          authRequired: [],
        },
        toolB: {
          description: 'Tool B description',
          parameters: [
            {
              name: 'paramB',
              type: 'integer',
              description: 'Param B',
            } as ParameterSchema,
          ],
          authRequired: [],
=======
          description: 'A',
          parameters: [{name: 'paramA', type: 'string'} as ParameterSchema],
        },
        toolB: {
          description: 'B',
          parameters: [{name: 'paramB', type: 'integer'} as ParameterSchema],
>>>>>>> 08814b26
        },
      };

      const {toolInstances, zodParamsSchemas} =
        setupMocksForSuccessfulToolsetLoad(mockTools);
      const loadedTools = await client.loadToolset(toolsetName);

<<<<<<< HEAD
      expect(mockSessionGet).toHaveBeenCalledWith(
        expectedApiUrl,
        expect.anything()
      );
      expect(MockedZodManifestSchema.parse).toHaveBeenCalledWith(manifestData);

      expect(MockedCreateZodSchemaFromParams).toHaveBeenCalledTimes(2);
=======
>>>>>>> 08814b26
      expect(MockedToolboxToolFactory).toHaveBeenCalledTimes(2);
      expect(MockedToolboxToolFactory).toHaveBeenCalledWith(
        autoCreatedSession,
        testBaseUrl,
        'toolA',
<<<<<<< HEAD
        mockToolDefinitions.toolA.description,
        zodParamsSchemas.toolA,
        {},
        {},
        {},
        []
=======
        'A',
        zodParamsSchemas.toolA,
        {}, // applicableBoundParams
        {} // clientHeaders
>>>>>>> 08814b26
      );
      expect(MockedToolboxToolFactory).toHaveBeenCalledWith(
        autoCreatedSession,
        testBaseUrl,
        'toolB',
<<<<<<< HEAD
        mockToolDefinitions.toolB.description,
        zodParamsSchemas.toolB,
        {},
        {},
        {},
        []
      );
      expect(loadedTools).toEqual(
        expect.arrayContaining([toolInstances.toolA, toolInstances.toolB])
      );
    });

    it('should successfully load a toolset with bound parameters applicable to its tools', async () => {
      const toolsetName = 'my-toolset';
      const mockToolDefinitions: Record<string, InferredZodTool> = {
        toolA: {
          description: 'Tool A',
          parameters: [{name: 'paramA', type: 'string'} as ParameterSchema],
        },
        toolB: {
          description: 'Tool B',
          parameters: [{name: 'paramB', type: 'integer'} as ParameterSchema],
        },
      };
      const boundParams = {paramA: 'valueA', paramB: 123};

      setupMocksForSuccessfulToolsetLoad(mockToolDefinitions);
      await client.loadToolset(toolsetName, {}, boundParams);

      expect(MockedToolboxToolFactory).toHaveBeenCalledTimes(2);
      expect(MockedToolboxToolFactory).toHaveBeenCalledWith(
        expect.anything(),
        expect.anything(),
        'toolA',
        expect.anything(),
        expect.anything(),
        {paramA: 'valueA'},
        {},
        {},
        []
      );
      expect(MockedToolboxToolFactory).toHaveBeenCalledWith(
        expect.anything(),
        expect.anything(),
        'toolB',
        expect.anything(),
        expect.anything(),
        {paramB: 123},
        {},
        {},
        []
      );
    });

    it('should throw an error if bound parameters cannot be applied to any tool in the set', async () => {
      const toolsetName = 'my-toolset';
      const mockToolDefinitions: Record<string, InferredZodTool> = {
        toolA: {
          description: 'Tool A',
          parameters: [
            {name: 'paramA', type: 'string' as const} as ParameterSchema,
          ],
        },
      };
      const boundParams = {paramA: 'valueA', unusedParam: 'value2'};

      setupMocksForSuccessfulToolsetLoad(mockToolDefinitions);

      await expect(
        client.loadToolset(toolsetName, {}, boundParams)
      ).rejects.toThrow(
        `Validation failed for toolset '${toolsetName}': unused bound parameters could not be applied to any tool: unusedParam.`
      );
    });

    it('should throw an error if auth token getters cannot be applied to any tool in the set', async () => {
      const toolsetName = 'my-toolset';
      const mockToolDefinitions: Record<string, InferredZodTool> = {
        toolA: {description: 'Tool A', parameters: []},
      };
      const authTokenGetters = {unused_auth: () => 'token'};
      setupMocksForSuccessfulToolsetLoad(mockToolDefinitions);
      mockedIdentifyAuthRequirements.mockReturnValueOnce([{}, [], new Set()]);

      await expect(
        client.loadToolset(toolsetName, authTokenGetters, {})
      ).rejects.toThrow(
        `Validation failed for toolset '${toolsetName}': unused auth tokens could not be applied to any tool: unused_auth.`
      );
    });

    it('should request the default toolset if no name is provided', async () => {
      const expectedApiUrl = `${testBaseUrl}/api/toolset/`;
      setupMocksForSuccessfulToolsetLoad({});

      await client.loadToolset();

      expect(mockSessionGet).toHaveBeenLastCalledWith(
        expectedApiUrl,
        expect.anything()
=======
        'B',
        zodParamsSchemas.toolB,
        {}, // applicableBoundParams
        {} // clientHeaders
      );
      expect(loadedTools).toEqual(Object.values(toolInstances));
    });

    it('should successfully load a toolset with applicable bound parameters', async () => {
      const mockTools: Record<string, InferredZodTool> = {
        toolA: {
          description: 'A',
          parameters: [{name: 'paramA', type: 'string'} as ParameterSchema],
        },
        toolB: {
          description: 'B',
          parameters: [{name: 'paramB', type: 'integer'} as ParameterSchema],
        },
      };
      const boundParams = {paramA: 'valA', paramB: 123};
      setupMocksForSuccessfulToolsetLoad(mockTools);

      await client.loadToolset('my-toolset', boundParams);

      expect(MockedToolboxToolFactory).toHaveBeenCalledWith(
        autoCreatedSession,
        expect.anything(),
        'toolA',
        expect.anything(),
        expect.anything(),
        {paramA: 'valA'},
        {} // clientHeaders
      );
      expect(MockedToolboxToolFactory).toHaveBeenCalledWith(
        autoCreatedSession,
        expect.anything(),
        'toolB',
        expect.anything(),
        expect.anything(),
        {paramB: 123},
        {} // clientHeaders
>>>>>>> 08814b26
      );
    });

    it('should throw an error if bound parameters cannot be applied to any tool', async () => {
      const mockTools: Record<string, InferredZodTool> = {
        toolA: {
          description: 'A',
          parameters: [{name: 'paramA', type: 'string'} as ParameterSchema],
        },
      };
      const boundParams = {unused: 'value'};
      setupMocksForSuccessfulToolsetLoad(mockTools);

<<<<<<< HEAD
      const loadedTools = await client.loadToolset(toolsetName);

      expect(loadedTools).toEqual([]);
      expect(MockedToolboxToolFactory).not.toHaveBeenCalled();
    });

    it('should throw an error if manifest parsing fails for toolset', async () => {
      const toolsetName = 'bad-manifest-set';
      const expectedApiUrlForToolset = `${testBaseUrl}/api/toolset/${toolsetName}`;
      const mockApiResponseData = {invalid: 'toolset structure'};
      const mockZodError = new ZodError([
        {
          path: ['serverVersion'],
          message: 'Zod validation failed on toolset',
          code: 'custom',
        },
      ]);
      mockSessionGet.mockResolvedValueOnce({data: mockApiResponseData});
      MockedZodManifestSchema.parse.mockImplementationOnce(() => {
        throw mockZodError;
      });

      await expect(client.loadToolset(toolsetName)).rejects.toThrow(
        `Invalid manifest structure received from ${expectedApiUrlForToolset}`
      );
=======
      await expect(
        client.loadToolset('my-toolset', boundParams)
      ).rejects.toThrow(
        "Validation failed for toolset 'my-toolset': unused bound parameters could not be applied to any tool: unused."
      );
    });

    it('should request the default toolset if no name is provided', async () => {
      const expectedApiUrl = `${testBaseUrl}/api/toolset/`;
      setupMocksForSuccessfulToolsetLoad({});
      await client.loadToolset();
      expect(mockSessionGet).toHaveBeenLastCalledWith(expectedApiUrl, {
        headers: {},
      });
>>>>>>> 08814b26
    });

    it('should throw and log error if API GET request for toolset fails', async () => {
      const toolsetName = 'api-error-set';
      const expectedApiUrl = `${testBaseUrl}/api/toolset/${toolsetName}`;
      const apiError = new Error('Toolset API unavailable');
      mockSessionGet.mockRejectedValueOnce(apiError);

      await expect(client.loadToolset(toolsetName)).rejects.toThrow(apiError);
      expect(MockedLogApiError).toHaveBeenCalledWith(
        `Error fetching data from ${expectedApiUrl}:`,
        apiError
      );
    });

    describe('in strict mode', () => {
      it('should throw an error if a bound parameter is not used by a tool', async () => {
        const toolsetName = 'strict-set';
        const mockToolDefinitions: Record<string, InferredZodTool> = {
          toolA: {
            description: 'Tool A',
            parameters: [{name: 'paramA', type: 'string'} as ParameterSchema],
          },
        };
        const boundParams = {paramA: 'valueA', unusedForToolA: 'value'};
        setupMocksForSuccessfulToolsetLoad(mockToolDefinitions);

        await expect(
          client.loadToolset(toolsetName, {}, boundParams, true)
        ).rejects.toThrow(
          "Validation failed for tool 'toolA': unused bound parameters: unusedForToolA."
        );
      });

      it('should throw an error if an auth token getter is not used by a tool', async () => {
        const toolsetName = 'strict-set-auth';
        const mockToolDefinitions: Record<string, InferredZodTool> = {
          toolA: {description: 'Tool A', parameters: []},
        };
        const authTokenGetters = {unused_auth: () => 'secret'};
        setupMocksForSuccessfulToolsetLoad(mockToolDefinitions);
        mockedIdentifyAuthRequirements.mockReturnValueOnce([{}, [], new Set()]);

        await expect(
          client.loadToolset(toolsetName, authTokenGetters, {}, true)
        ).rejects.toThrow(
          "Validation failed for tool 'toolA': unused auth tokens: unused_auth."
        );
      });
    });
  });
});<|MERGE_RESOLUTION|>--- conflicted
+++ resolved
@@ -12,11 +12,7 @@
 // See the License for the specific language governing permissions and
 // limitations under the License.
 
-import {
-  ToolboxClient,
-  type ClientHeadersConfig,
-  type ClientHeaderProvider,
-} from '../src/toolbox_core/client';
+import {ToolboxClient} from '../src/toolbox_core/client';
 import {ToolboxTool} from '../src/toolbox_core/tool';
 import {
   ZodManifestSchema,
@@ -26,27 +22,13 @@
   type ParameterSchema,
 } from '../src/toolbox_core/protocol';
 import {logApiError} from '../src/toolbox_core/errorUtils';
-<<<<<<< HEAD
 import {identifyAuthRequirements} from '../src/toolbox_core/utils.js';
 
-import axios, {
-  AxiosInstance,
-  AxiosResponse,
-  type InternalAxiosRequestConfig,
-  AxiosHeaders,
-} from 'axios';
-=======
-
 import axios, {AxiosInstance, AxiosResponse} from 'axios';
->>>>>>> 08814b26
 import {z, ZodRawShape, ZodObject, ZodTypeAny, ZodError} from 'zod';
 
 // --- Helper Types ---
 type OriginalToolboxToolType = typeof ToolboxTool;
-<<<<<<< HEAD
-
-=======
->>>>>>> 08814b26
 type CallableToolReturnedByFactory = ReturnType<OriginalToolboxToolType>;
 type InferredZodTool = z.infer<typeof ZodToolSchema>;
 
@@ -101,154 +83,23 @@
   typeof logApiError
 >;
 
-<<<<<<< HEAD
 jest.mock('../src/toolbox_core/utils.js');
 const mockedIdentifyAuthRequirements = identifyAuthRequirements as jest.Mock;
 
-=======
->>>>>>> 08814b26
 describe('ToolboxClient', () => {
   const testBaseUrl = 'http://api.example.com';
   let mockSessionGet: jest.Mock;
-<<<<<<< HEAD
-  let capturedRequestInterceptorFunction:
-    | ((
-        config: InternalAxiosRequestConfig
-      ) => Promise<InternalAxiosRequestConfig> | InternalAxiosRequestConfig)
-    | null;
-
-  // Mocks for the interceptor manager's methods
-  let mockRequestInterceptorUse: jest.Mock;
-  let mockRequestInterceptorEject: jest.Mock;
+  let autoCreatedSession: AxiosInstance;
 
   beforeEach(() => {
     jest.resetAllMocks();
-    capturedRequestInterceptorFunction = null;
     mockedIdentifyAuthRequirements.mockReturnValue([{}, [], new Set()]); // Default mock
-
     mockSessionGet = jest.fn();
-    mockRequestInterceptorUse = jest.fn((onFulfilled, onRejected) => {
-      capturedRequestInterceptorFunction = config => {
-        try {
-          return Promise.resolve(onFulfilled(config));
-        } catch (error) {
-          return Promise.reject(onRejected(error));
-        }
-      };
-      return 1;
-    });
-    mockRequestInterceptorEject = jest.fn();
-
-    // eslint-disable-next-line @typescript-eslint/no-explicit-any
-    mockedAxios.create.mockImplementation((axiosConfig?: any) => {
-      const instanceDefaults = {
-        ...(axiosConfig || {}),
-        headers: axiosConfig?.headers || {},
-      };
-
-      const sessionInstance = {
-        defaults: instanceDefaults,
-        interceptors: {
-          request: {
-            use: mockRequestInterceptorUse,
-            eject: mockRequestInterceptorEject,
-            handlers: [],
-          },
-          response: {use: jest.fn(), eject: jest.fn(), handlers: []},
-        },
-        // Prepare the config Axios would pass to interceptors
-        get: jest.fn(
-          async (url: string, config?: InternalAxiosRequestConfig) => {
-            const isAbsoluteUrl =
-              url.startsWith('http://') || url.startsWith('https://');
-            const fullUrl = isAbsoluteUrl
-              ? url
-              : `${instanceDefaults.baseURL || ''}${url}`;
-
-            const currentConfig: InternalAxiosRequestConfig = {
-              ...instanceDefaults,
-              ...(config || {}),
-              headers: {
-                ...(instanceDefaults.headers || {}),
-                ...(config?.headers || {}),
-              },
-              url: fullUrl,
-              method: 'get',
-            };
-
-            if (capturedRequestInterceptorFunction) {
-              try {
-                if (
-                  !currentConfig.headers ||
-                  currentConfig.headers === undefined ||
-                  currentConfig.headers === null
-                ) {
-                  currentConfig.headers = new AxiosHeaders();
-                }
-                const processedConfig = await Promise.resolve(
-                  capturedRequestInterceptorFunction(currentConfig)
-                );
-                return mockSessionGet(url, processedConfig);
-              } catch (error) {
-                return Promise.reject(error);
-              }
-            }
-            return mockSessionGet(url, currentConfig);
-          }
-        ),
-      } as unknown as AxiosInstance;
-      return sessionInstance;
-    });
-=======
-  let autoCreatedSession: AxiosInstance;
-
-  beforeEach(() => {
-    jest.resetAllMocks();
-    mockSessionGet = jest.fn();
->>>>>>> 08814b26
 
     autoCreatedSession = {
       get: mockSessionGet,
     } as unknown as AxiosInstance;
 
-<<<<<<< HEAD
-  afterEach(() => {
-    consoleErrorSpy.mockRestore();
-    jest.clearAllMocks();
-  });
-
-  describe('constructor', () => {
-    it('should set baseUrl and create a new session if one is not provided', () => {
-      const client = new ToolboxClient(testBaseUrl);
-      expect(client['_baseUrl']).toBe(testBaseUrl);
-      expect(mockedAxios.create).toHaveBeenCalledTimes(1);
-      expect(mockedAxios.create).toHaveBeenCalledWith({baseURL: testBaseUrl});
-      expect(client['_session'].get).toBeDefined();
-      expect(mockRequestInterceptorUse).toHaveBeenCalledTimes(1);
-      expect(mockRequestInterceptorUse).toHaveBeenCalledWith(
-        expect.any(Function),
-        expect.any(Function)
-      );
-    });
-
-    it('should set baseUrl and use the provided session if one is given', () => {
-      const providedSessionMockUse = jest.fn();
-      const providedSessionMockEject = jest.fn();
-      const customMockSession = {
-        get: jest.fn(),
-        interceptors: {
-          request: {
-            use: providedSessionMockUse,
-            eject: providedSessionMockEject,
-            handlers: [],
-          },
-          response: {use: jest.fn(), eject: jest.fn(), handlers: []},
-        },
-        defaults: {headers: {}},
-      } as unknown as AxiosInstance;
-
-      const client = new ToolboxClient(testBaseUrl, customMockSession);
-=======
     mockedAxios.create.mockReturnValue(autoCreatedSession);
   });
 
@@ -264,7 +115,6 @@
         get: jest.fn(),
       } as unknown as AxiosInstance;
       new ToolboxClient(testBaseUrl, customMockSession);
->>>>>>> 08814b26
 
       expect(mockedAxios.create).not.toHaveBeenCalled();
       expect(providedSessionMockUse).toHaveBeenCalledTimes(1);
@@ -282,92 +132,8 @@
       expect(client['_clientHeaders']).toEqual(initialHeaders);
     });
 
-    it('should apply header interceptor on construction', () => {
-      const client = new ToolboxClient(testBaseUrl);
-      expect(client['_session'].interceptors.request.use).toHaveBeenCalledTimes(
-        1
-      );
-      expect(client['_session'].interceptors.request.use).toHaveBeenCalledWith(
-        expect.any(Function),
-        expect.any(Function)
-      );
-    });
   });
 
-  describe('addHeaders', () => {
-    let client: ToolboxClient;
-
-    beforeEach(() => {
-      client = new ToolboxClient(testBaseUrl);
-    });
-
-    it('should add new headers to _clientHeaders', () => {
-      const headers1: ClientHeadersConfig = {'X-Header-1': () => 'value1'};
-      client.addHeaders(headers1);
-      expect(client['_clientHeaders']).toEqual(headers1);
-
-      const headers2: ClientHeadersConfig = {
-        'X-Header-2': async () => 'value2',
-      };
-      client.addHeaders(headers2);
-      expect(client['_clientHeaders']).toEqual({...headers1, ...headers2});
-    });
-
-    it('should throw an error if adding a duplicate header name', () => {
-      const headers: ClientHeadersConfig = {'X-Duplicate': () => 'value1'};
-      client.addHeaders(headers);
-      expect(() => client.addHeaders(headers)).toThrow(
-        'Client header(s) `X-Duplicate` already registered in the client.'
-      );
-    });
-
-    it('should throw an error if adding multiple headers with one duplicate', () => {
-      client.addHeaders({'X-Existing': () => 'value'});
-      const newHeaders: ClientHeadersConfig = {
-        'X-New': () => 'new_value',
-        'X-Existing': () => 'another_value', // Duplicate
-      };
-      expect(() => client.addHeaders(newHeaders)).toThrow(
-        'Client header(s) `X-Existing` already registered in the client.'
-      );
-      // Ensure non-duplicate headers were not added
-      expect(client['_clientHeaders']['X-New']).toBeUndefined();
-    });
-  });
-
-  describe('Header Interceptor Functionality', () => {
-    let client: ToolboxClient;
-    const mockUrl = '/test-endpoint';
-
-    it('should apply synchronous headers from _clientHeaders to requests', async () => {
-      const syncHeaderProvider: ClientHeaderProvider = () => 'sync-value';
-      client = new ToolboxClient(testBaseUrl, null, {
-        'X-Sync-Header': syncHeaderProvider,
-      });
-      mockSessionGet.mockResolvedValueOnce({data: 'success'} as AxiosResponse);
-
-      await client['_session'].get(mockUrl);
-
-      expect(mockSessionGet).toHaveBeenCalled();
-      const lastCallConfig = mockSessionGet.mock.calls[0][1] || {};
-      expect(lastCallConfig.headers['X-Sync-Header']).toBe('sync-value');
-    });
-
-    it('should apply and await asynchronous headers from _clientHeaders to requests', async () => {
-      const asyncHeaderProvider: ClientHeaderProvider = async () => {
-        await new Promise(resolve => setTimeout(resolve, 10));
-        return 'async-value';
-      };
-      client = new ToolboxClient(testBaseUrl, null, {
-        'X-Async-Header': asyncHeaderProvider,
-      });
-      mockSessionGet.mockResolvedValueOnce({data: 'success'} as AxiosResponse);
-
-      await client['_session'].get(mockUrl); // Make a request
-
-      expect(mockSessionGet).toHaveBeenCalled();
-      const lastCallConfig = mockSessionGet.mock.calls[0][1] || {};
-      expect(lastCallConfig.headers['X-Async-Header']).toBe('async-value');
     });
 
     it('should reject if a header provider function throws an error', async () => {
@@ -405,31 +171,17 @@
         serverVersion: '1.0.0',
         tools: {[toolName]: toolDefinition},
         ...overrides.manifestData,
-<<<<<<< HEAD
-      } as ZodManifest;
-=======
-      };
->>>>>>> 08814b26
+      };
 
       const zodParamsSchema =
         overrides.zodParamsSchema ||
         createMockZodObject(
           toolDefinition.parameters.reduce(
-<<<<<<< HEAD
-            (shapeAccumulator: ZodRawShape, param: ParameterSchema) => {
-              if (!param.authSources) {
-                shapeAccumulator[param.name] = {
-                  _def: {typeName: 'ZodString'},
-                } as unknown as ZodTypeAny;
-              }
-              return shapeAccumulator;
-=======
             (shape: ZodRawShape, param: ParameterSchema) => {
               shape[param.name] = {
                 _def: {typeName: 'ZodString'},
               } as ZodTypeAny;
               return shape;
->>>>>>> 08814b26
             },
             {}
           )
@@ -438,7 +190,6 @@
       const defaultMockCallable = jest
         .fn()
         .mockResolvedValue({result: 'mock tool execution'});
-<<<<<<< HEAD
       const defaultToolInstance: CallableToolReturnedByFactory = Object.assign(
         defaultMockCallable,
         {
@@ -462,20 +213,6 @@
       const toolInstance = overrides.toolInstance
         ? {...defaultToolInstance, ...overrides.toolInstance}
         : defaultToolInstance;
-=======
-      const toolInstance = Object.assign(defaultMockCallable, {
-        toolName: toolName,
-        description: toolDefinition.description,
-        params: zodParamsSchema,
-        getName: jest.fn().mockReturnValue(toolName),
-        getDescription: jest.fn().mockReturnValue(toolDefinition.description),
-        getParamSchema: jest.fn().mockReturnValue(zodParamsSchema),
-        boundParams: {},
-        bindParams: jest.fn().mockReturnThis(),
-        bindParam: jest.fn().mockReturnThis(),
-        ...overrides.toolInstance,
-      }) as CallableToolReturnedByFactory;
->>>>>>> 08814b26
 
       mockSessionGet.mockResolvedValueOnce({
         data: manifestData,
@@ -492,25 +229,14 @@
         parameters: [
           {name: 'expression', type: 'string', description: 'Math expression'},
         ] as ParameterSchema[],
-<<<<<<< HEAD
-        authRequired: [],
-=======
->>>>>>> 08814b26
       };
       const {zodParamsSchema, toolInstance, manifestData} =
         setupMocksForSuccessfulLoad(mockToolDefinition);
       const loadedTool = await client.loadTool(toolName);
 
-<<<<<<< HEAD
-      expect(mockSessionGet).toHaveBeenCalledWith(
-        expectedApiUrl,
-        expect.anything()
-      );
-=======
       expect(mockSessionGet).toHaveBeenCalledWith(expectedApiUrl, {
         headers: {},
       });
->>>>>>> 08814b26
       expect(MockedZodManifestSchema.parse).toHaveBeenCalledWith(manifestData);
       expect(MockedCreateZodSchemaFromParams).toHaveBeenCalledWith(
         mockToolDefinition.parameters
@@ -521,20 +247,15 @@
         toolName,
         mockToolDefinition.description,
         zodParamsSchema,
-<<<<<<< HEAD
         {}, // Bound params
         {}, // authTokenGetters
         {}, // requiredAuthnParams
         [] // requiredAuthzTokens
-=======
-        {}, // applicableBoundParams
         {} // clientHeaders
->>>>>>> 08814b26
       );
       expect(loadedTool).toBe(toolInstance);
     });
 
-<<<<<<< HEAD
     it('should correctly handle tools requiring authentication', async () => {
       const mockToolDefinition: InferredZodTool = {
         description: 'An authenticated tool',
@@ -590,19 +311,16 @@
             type: 'integer' as const,
             description: 'Decimal places',
           },
-=======
     it('should successfully load a tool with valid bound parameters', async () => {
       const mockToolDefinition: InferredZodTool = {
         description: 'Performs calculations',
         parameters: [
           {name: 'expression', type: 'string', description: 'Math expression'},
           {name: 'precision', type: 'number', description: 'Decimal places'},
->>>>>>> 08814b26
         ] as ParameterSchema[],
       };
       const boundParams = {expression: '2+2'};
       setupMocksForSuccessfulLoad(mockToolDefinition);
-<<<<<<< HEAD
 
       await client.loadTool(toolName, {}, boundParams);
 
@@ -659,8 +377,6 @@
     it('should throw an error if manifest parsing fails', async () => {
       const mockApiResponseData = {invalid: 'manifest structure'};
       const mockZodError = new Error('Zod validation failed on manifest');
-=======
->>>>>>> 08814b26
 
       await client.loadTool(toolName, boundParams);
 
@@ -707,7 +423,6 @@
       );
     });
 
-<<<<<<< HEAD
     it('should handle non-Error objects during manifest parsing failure', async () => {
       const mockApiResponseData = {invalid: 'manifest'};
       const validationError = 'a string error';
@@ -725,13 +440,6 @@
 
     it('should throw an error if manifest.tools key is missing', async () => {
       const mockManifestWithoutTools = {serverVersion: '1.0.0'};
-=======
-    it('should throw generic error if manifest parsing fails with a non-Error object', async () => {
-      mockSessionGet.mockResolvedValueOnce({data: {invalid: 'structure'}});
-      MockedZodManifestSchema.parse.mockImplementationOnce(() => {
-        throw 'a string error';
-      });
->>>>>>> 08814b26
 
       await expect(client.loadTool(toolName)).rejects.toThrow(
         `Invalid manifest structure received from ${expectedApiUrl}: Unknown validation error.`
@@ -742,27 +450,16 @@
       const specificError = new Error(
         'Invalid manifest structure received from http://some.url'
       );
-<<<<<<< HEAD
-=======
       mockSessionGet.mockRejectedValueOnce(specificError);
       await expect(client.loadTool(toolName)).rejects.toThrow(specificError);
       expect(MockedLogApiError).not.toHaveBeenCalled();
->>>>>>> 08814b26
     });
 
     it('should throw an error if the specific tool is not found in manifest.tools', async () => {
       const mockManifest = {
         serverVersion: '1.0.0',
         tools: {
-<<<<<<< HEAD
-          anotherTool: {
-            description: 'A different tool',
-            parameters: [] as ParameterSchema[],
-            authRequired: [],
-          },
-=======
           anotherTool: {description: 'A different tool', parameters: []},
->>>>>>> 08814b26
         },
       } as ZodManifest;
       mockSessionGet.mockResolvedValueOnce({data: mockManifest});
@@ -778,13 +475,6 @@
       mockSessionGet.mockRejectedValueOnce(apiError);
 
       await expect(client.loadTool(toolName)).rejects.toThrow(apiError);
-<<<<<<< HEAD
-      expect(mockSessionGet).toHaveBeenCalledWith(
-        expectedApiUrl,
-        expect.anything()
-      );
-=======
->>>>>>> 08814b26
       expect(MockedLogApiError).toHaveBeenCalledWith(
         `Error fetching data from ${expectedApiUrl}:`,
         apiError
@@ -800,12 +490,7 @@
     });
 
     const setupMocksForSuccessfulToolsetLoad = (
-<<<<<<< HEAD
-      toolDefinitions: Record<string, InferredZodTool>,
-      manifestDataOverride?: ZodManifest
-=======
       toolDefinitions: Record<string, InferredZodTool>
->>>>>>> 08814b26
     ) => {
       const manifestData: ZodManifest = {
         serverVersion: '1.0.0',
@@ -823,15 +508,11 @@
         const tDef = toolDefinitions[tName];
         zodParamsSchemas[tName] = createMockZodObject(
           tDef.parameters.reduce((acc: ZodRawShape, p) => {
-<<<<<<< HEAD
             if (!p.authSources) {
               acc[p.name] = {
                 _def: {typeName: 'ZodString'},
               } as unknown as ZodTypeAny;
             }
-=======
-            acc[p.name] = {_def: {typeName: 'ZodString'}} as ZodTypeAny;
->>>>>>> 08814b26
             return acc;
           }, {})
         );
@@ -841,7 +522,6 @@
           toolName: tName,
           description: tDef.description,
           params: zodParamsSchemas[tName],
-<<<<<<< HEAD
           getName: jest.fn().mockReturnValue(tName),
           getDescription: jest.fn().mockReturnValue(tDef.description),
           getParamSchema: jest.fn().mockReturnValue(zodParamsSchemas[tName]),
@@ -854,15 +534,6 @@
           addAuthTokenGetters: jest.fn().mockReturnThis(),
           addAuthTokenGetter: jest.fn().mockReturnThis(),
         });
-=======
-          getName: () => tName,
-          getDescription: () => tDef.description,
-          getParamSchema: () => zodParamsSchemas[tName],
-          boundParams: {},
-          bindParams: jest.fn().mockReturnThis(),
-          bindParam: jest.fn().mockReturnThis(),
-        }) as CallableToolReturnedByFactory;
->>>>>>> 08814b26
       });
 
       mockSessionGet.mockResolvedValueOnce({data: manifestData});
@@ -886,35 +557,12 @@
       const toolsetName = 'my-toolset';
       const mockTools: Record<string, InferredZodTool> = {
         toolA: {
-<<<<<<< HEAD
-          description: 'Tool A description',
-          parameters: [
-            {
-              name: 'paramA',
-              type: 'string',
-              description: 'Param A',
-            } as ParameterSchema,
-          ],
-          authRequired: [],
-        },
-        toolB: {
-          description: 'Tool B description',
-          parameters: [
-            {
-              name: 'paramB',
-              type: 'integer',
-              description: 'Param B',
-            } as ParameterSchema,
-          ],
-          authRequired: [],
-=======
           description: 'A',
           parameters: [{name: 'paramA', type: 'string'} as ParameterSchema],
         },
         toolB: {
           description: 'B',
           parameters: [{name: 'paramB', type: 'integer'} as ParameterSchema],
->>>>>>> 08814b26
         },
       };
 
@@ -922,7 +570,6 @@
         setupMocksForSuccessfulToolsetLoad(mockTools);
       const loadedTools = await client.loadToolset(toolsetName);
 
-<<<<<<< HEAD
       expect(mockSessionGet).toHaveBeenCalledWith(
         expectedApiUrl,
         expect.anything()
@@ -930,32 +577,23 @@
       expect(MockedZodManifestSchema.parse).toHaveBeenCalledWith(manifestData);
 
       expect(MockedCreateZodSchemaFromParams).toHaveBeenCalledTimes(2);
-=======
->>>>>>> 08814b26
       expect(MockedToolboxToolFactory).toHaveBeenCalledTimes(2);
       expect(MockedToolboxToolFactory).toHaveBeenCalledWith(
         autoCreatedSession,
         testBaseUrl,
         'toolA',
-<<<<<<< HEAD
         mockToolDefinitions.toolA.description,
         zodParamsSchemas.toolA,
         {},
         {},
         {},
-        []
-=======
-        'A',
-        zodParamsSchemas.toolA,
-        {}, // applicableBoundParams
-        {} // clientHeaders
->>>>>>> 08814b26
+        [],
+        {}
       );
       expect(MockedToolboxToolFactory).toHaveBeenCalledWith(
         autoCreatedSession,
         testBaseUrl,
         'toolB',
-<<<<<<< HEAD
         mockToolDefinitions.toolB.description,
         zodParamsSchemas.toolB,
         {},
@@ -1056,49 +694,6 @@
       expect(mockSessionGet).toHaveBeenLastCalledWith(
         expectedApiUrl,
         expect.anything()
-=======
-        'B',
-        zodParamsSchemas.toolB,
-        {}, // applicableBoundParams
-        {} // clientHeaders
-      );
-      expect(loadedTools).toEqual(Object.values(toolInstances));
-    });
-
-    it('should successfully load a toolset with applicable bound parameters', async () => {
-      const mockTools: Record<string, InferredZodTool> = {
-        toolA: {
-          description: 'A',
-          parameters: [{name: 'paramA', type: 'string'} as ParameterSchema],
-        },
-        toolB: {
-          description: 'B',
-          parameters: [{name: 'paramB', type: 'integer'} as ParameterSchema],
-        },
-      };
-      const boundParams = {paramA: 'valA', paramB: 123};
-      setupMocksForSuccessfulToolsetLoad(mockTools);
-
-      await client.loadToolset('my-toolset', boundParams);
-
-      expect(MockedToolboxToolFactory).toHaveBeenCalledWith(
-        autoCreatedSession,
-        expect.anything(),
-        'toolA',
-        expect.anything(),
-        expect.anything(),
-        {paramA: 'valA'},
-        {} // clientHeaders
-      );
-      expect(MockedToolboxToolFactory).toHaveBeenCalledWith(
-        autoCreatedSession,
-        expect.anything(),
-        'toolB',
-        expect.anything(),
-        expect.anything(),
-        {paramB: 123},
-        {} // clientHeaders
->>>>>>> 08814b26
       );
     });
 
@@ -1111,9 +706,6 @@
       };
       const boundParams = {unused: 'value'};
       setupMocksForSuccessfulToolsetLoad(mockTools);
-
-<<<<<<< HEAD
-      const loadedTools = await client.loadToolset(toolsetName);
 
       expect(loadedTools).toEqual([]);
       expect(MockedToolboxToolFactory).not.toHaveBeenCalled();
@@ -1138,22 +730,6 @@
       await expect(client.loadToolset(toolsetName)).rejects.toThrow(
         `Invalid manifest structure received from ${expectedApiUrlForToolset}`
       );
-=======
-      await expect(
-        client.loadToolset('my-toolset', boundParams)
-      ).rejects.toThrow(
-        "Validation failed for toolset 'my-toolset': unused bound parameters could not be applied to any tool: unused."
-      );
-    });
-
-    it('should request the default toolset if no name is provided', async () => {
-      const expectedApiUrl = `${testBaseUrl}/api/toolset/`;
-      setupMocksForSuccessfulToolsetLoad({});
-      await client.loadToolset();
-      expect(mockSessionGet).toHaveBeenLastCalledWith(expectedApiUrl, {
-        headers: {},
-      });
->>>>>>> 08814b26
     });
 
     it('should throw and log error if API GET request for toolset fails', async () => {
