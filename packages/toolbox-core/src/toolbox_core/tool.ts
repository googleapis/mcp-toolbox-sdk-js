--- conflicted
+++ resolved
@@ -14,16 +14,12 @@
 
 import {ZodObject, ZodError, ZodRawShape} from 'zod';
 import {AxiosInstance, AxiosResponse} from 'axios';
-<<<<<<< HEAD
-import {logApiError} from './errorUtils';
-import {identifyAuthRequirements, resolveValue} from './utils';
+import {logApiError} from './errorUtils.js';
+import {identifyAuthRequirements, resolveValue} from './utils.js';
 
 type AuthTokenGetter = () => string | Promise<string>;
 type AuthTokenGetters = Record<string, AuthTokenGetter>;
 type RequiredAuthnParams = Record<string, string[]>;
-=======
-import {logApiError} from './errorUtils.js';
->>>>>>> 26839ee5
 
 /**
  * Creates a callable tool function representing a specific tool on a remote
