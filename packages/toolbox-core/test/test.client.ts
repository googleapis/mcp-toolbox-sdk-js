// Copyright 2025 Google LLC
//
// Licensed under the Apache License, Version 2.0 (the "License");
// you may not use this file except in compliance with the License.
// You may obtain a copy of the License at
//
//      http://www.apache.org/licenses/LICENSE-2.0
//
// Unless required by applicable law or agreed to in writing, software
// distributed under the License is distributed on an "AS IS" BASIS,
// WITHOUT WARRANTIES OR CONDITIONS OF ANY KIND, either express or implied.
// See the License for the specific language governing permissions and
// limitations under the License.

import {
  ToolboxClient,
  type ClientHeadersConfig,
  type ClientHeaderProvider,
} from '../src/toolbox_core/client';
import {ToolboxTool} from '../src/toolbox_core/tool';
import {
  ZodManifestSchema,
  createZodSchemaFromParams,
  type ZodManifest,
  ZodToolSchema,
  type ParameterSchema,
} from '../src/toolbox_core/protocol';
import {logApiError} from '../src/toolbox_core/errorUtils';

import axios, {
  AxiosInstance,
  AxiosResponse,
  type InternalAxiosRequestConfig,
  AxiosHeaders,
} from 'axios';
import {z, ZodRawShape, ZodObject, ZodTypeAny, ZodError} from 'zod';

// --- Helper Types ---
type OriginalToolboxToolType = typeof ToolboxTool;

type CallableToolReturnedByFactory = ReturnType<OriginalToolboxToolType>;

type InferredZodTool = z.infer<typeof ZodToolSchema>;

const createMockZodObject = (
  shape: ZodRawShape = {}
): ZodObject<ZodRawShape, 'strip', ZodTypeAny> =>
  ({
    parse: jest.fn(args => args),
    _def: {
      typeName: 'ZodObject',
      shape: () => shape,
    },
    shape: shape,
    pick: jest.fn().mockReturnThis(),
    omit: jest.fn().mockReturnThis(),
    extend: jest.fn().mockReturnThis(),
  }) as unknown as ZodObject<ZodRawShape, 'strip', ZodTypeAny>;

// --- Mocking External Dependencies ---
jest.mock('axios');
const mockedAxios = axios as jest.Mocked<typeof axios>;

jest.mock('../src/toolbox_core/tool', () => ({
  ToolboxTool: jest.fn(),
}));

const MockedToolboxToolFactory =
  ToolboxTool as jest.MockedFunction<OriginalToolboxToolType>;

jest.mock('../src/toolbox_core/protocol', () => {
  const actualProtocol = jest.requireActual('../src/toolbox_core/protocol');
  return {
    ...actualProtocol,
    ZodManifestSchema: {
      ...actualProtocol.ZodManifestSchema, // Preserve other schema properties
      parse: jest.fn(),
    },
    createZodSchemaFromParams: jest.fn(),
  };
});
const MockedZodManifestSchema = ZodManifestSchema as jest.Mocked<
  typeof ZodManifestSchema
>;
const MockedCreateZodSchemaFromParams =
  createZodSchemaFromParams as jest.MockedFunction<
    typeof createZodSchemaFromParams
  >;

jest.mock('../src/toolbox_core/errorUtils', () => ({
  logApiError: jest.fn(),
}));
const MockedLogApiError = logApiError as jest.MockedFunction<
  typeof logApiError
>;

describe('ToolboxClient', () => {
  const testBaseUrl = 'http://api.example.com';
  let consoleErrorSpy: jest.SpyInstance;
  let mockSessionGet: jest.Mock;
  let capturedRequestInterceptorFunction:
    | ((
        config: InternalAxiosRequestConfig
      ) => Promise<InternalAxiosRequestConfig> | InternalAxiosRequestConfig)
    | null;

  // Mocks for the interceptor manager's methods
  let mockRequestInterceptorUse: jest.Mock;
  let mockRequestInterceptorEject: jest.Mock;

  beforeEach(() => {
    jest.resetAllMocks();
    capturedRequestInterceptorFunction = null;

    mockSessionGet = jest.fn();
    mockRequestInterceptorUse = jest.fn(onFulfilled => {
      capturedRequestInterceptorFunction = onFulfilled;
      return 1;
    });
    mockRequestInterceptorEject = jest.fn();

    // eslint-disable-next-line @typescript-eslint/no-explicit-any
    mockedAxios.create.mockImplementation((axiosConfig?: any) => {
      const instanceDefaults = {
        ...(axiosConfig || {}),
        headers: axiosConfig?.headers || {},
      };

      const sessionInstance = {
        defaults: instanceDefaults,
        interceptors: {
          request: {
            use: mockRequestInterceptorUse,
            eject: mockRequestInterceptorEject,
            handlers: [],
          },
          response: {use: jest.fn(), eject: jest.fn(), handlers: []},
        },
        // Prepare the config Axios would pass to interceptors
        get: jest.fn(
          async (url: string, config?: InternalAxiosRequestConfig) => {
<<<<<<< HEAD
=======
            const isAbsoluteUrl =
              url.startsWith('http://') || url.startsWith('https://');
            const fullUrl = isAbsoluteUrl
              ? url
              : `${instanceDefaults.baseURL || ''}${url}`;

>>>>>>> a64c1cbe
            const currentConfig: InternalAxiosRequestConfig = {
              ...instanceDefaults,
              ...(config || {}),
              headers: {
                ...(instanceDefaults.headers || {}),
                ...(config?.headers || {}),
              },
<<<<<<< HEAD
              url: url,
=======
              url: fullUrl,
>>>>>>> a64c1cbe
              method: 'get',
            };

            if (capturedRequestInterceptorFunction) {
              try {
                if (
                  !currentConfig.headers ||
                  currentConfig.headers === undefined ||
                  currentConfig.headers === null
                ) {
                  currentConfig.headers = new AxiosHeaders();
                }
                const processedConfig = await Promise.resolve(
                  capturedRequestInterceptorFunction(currentConfig)
                );
                return mockSessionGet(url, processedConfig);
              } catch (error) {
                return Promise.reject(error);
              }
            }
            return mockSessionGet(url, currentConfig);
          }
        ),
      } as unknown as AxiosInstance;
      return sessionInstance;
    });

    consoleErrorSpy = jest.spyOn(console, 'error').mockImplementation(() => {});
  });

  afterEach(() => {
    consoleErrorSpy.mockRestore();
    jest.clearAllMocks();
  });

  describe('constructor', () => {
    it('should set baseUrl and create a new session if one is not provided', () => {
      const client = new ToolboxClient(testBaseUrl);
      expect(client['_baseUrl']).toBe(testBaseUrl);
      expect(mockedAxios.create).toHaveBeenCalledTimes(1);
      expect(mockedAxios.create).toHaveBeenCalledWith({baseURL: testBaseUrl});
      expect(client['_session'].get).toBeDefined();
      expect(mockRequestInterceptorUse).toHaveBeenCalledTimes(1);
      expect(mockRequestInterceptorUse).toHaveBeenCalledWith(
        expect.any(Function),
        expect.any(Function)
      );
    });

    it('should set baseUrl and use the provided session if one is given', () => {
      const providedSessionMockUse = jest.fn();
      const providedSessionMockEject = jest.fn();
      const customMockSession = {
        get: jest.fn(),
        interceptors: {
          request: {
            use: providedSessionMockUse,
            eject: providedSessionMockEject,
            handlers: [],
          },
          response: {use: jest.fn(), eject: jest.fn(), handlers: []},
        },
        defaults: {headers: {}},
      } as unknown as AxiosInstance;

      const client = new ToolboxClient(testBaseUrl, customMockSession);

      expect(client['_baseUrl']).toBe(testBaseUrl);
      expect(client['_session']).toBe(customMockSession);
      expect(mockedAxios.create).not.toHaveBeenCalled();
      expect(providedSessionMockUse).toHaveBeenCalledTimes(1);
      expect(providedSessionMockUse).toHaveBeenCalledWith(
        expect.any(Function),
        expect.any(Function)
      );
    });

    it('should initialize with clientHeaders if provided', () => {
      const initialHeaders: ClientHeadersConfig = {
        'X-Test-Header': () => 'test-value',
      };
      const client = new ToolboxClient(testBaseUrl, null, initialHeaders);
      expect(client['_clientHeaders']).toEqual(initialHeaders);
    });

    it('should apply header interceptor on construction', () => {
      const client = new ToolboxClient(testBaseUrl);
      expect(client['_session'].interceptors.request.use).toHaveBeenCalledTimes(
        1
      );
      expect(client['_session'].interceptors.request.use).toHaveBeenCalledWith(
        expect.any(Function),
        expect.any(Function)
      );
    });
  });

  describe('addHeaders', () => {
    let client: ToolboxClient;

    beforeEach(() => {
      client = new ToolboxClient(testBaseUrl);
    });

    it('should add new headers to _clientHeaders', () => {
      const headers1: ClientHeadersConfig = {'X-Header-1': () => 'value1'};
      client.addHeaders(headers1);
      expect(client['_clientHeaders']).toEqual(headers1);

      const headers2: ClientHeadersConfig = {
        'X-Header-2': async () => 'value2',
      };
      client.addHeaders(headers2);
      expect(client['_clientHeaders']).toEqual({...headers1, ...headers2});
    });

    it('should throw an error if adding a duplicate header name', () => {
      const headers: ClientHeadersConfig = {'X-Duplicate': () => 'value1'};
      client.addHeaders(headers);
      expect(() => client.addHeaders(headers)).toThrow(
        'Client header(s) `X-Duplicate` already registered in the client.'
      );
    });

    it('should throw an error if adding multiple headers with one duplicate', () => {
      client.addHeaders({'X-Existing': () => 'value'});
      const newHeaders: ClientHeadersConfig = {
        'X-New': () => 'new_value',
        'X-Existing': () => 'another_value', // Duplicate
      };
      expect(() => client.addHeaders(newHeaders)).toThrow(
        'Client header(s) `X-Existing` already registered in the client.'
      );
      // Ensure non-duplicate headers were not added
      expect(client['_clientHeaders']['X-New']).toBeUndefined();
    });
  });

  describe('Header Interceptor Functionality', () => {
    let client: ToolboxClient;
    const mockUrl = '/test-endpoint';

    beforeEach(() => {});

    it('should apply synchronous headers from _clientHeaders to requests', async () => {
      const syncHeaderProvider: ClientHeaderProvider = () => 'sync-value';
      client = new ToolboxClient(testBaseUrl, null, {
        'X-Sync-Header': syncHeaderProvider,
      });
      mockSessionGet.mockResolvedValueOnce({data: 'success'} as AxiosResponse);

      await client['_session'].get(mockUrl);

      expect(mockSessionGet).toHaveBeenCalled();
<<<<<<< HEAD
      const lastCallConfig = mockSessionGet.mock.calls[0][1] || {}; // Axios config is the second arg to get()
=======
      const lastCallConfig = mockSessionGet.mock.calls[0][1] || {};
>>>>>>> a64c1cbe
      expect(lastCallConfig.headers['X-Sync-Header']).toBe('sync-value');
    });

    it('should apply and await asynchronous headers from _clientHeaders to requests', async () => {
      const asyncHeaderProvider: ClientHeaderProvider = async () => {
        await new Promise(resolve => setTimeout(resolve, 10));
        return 'async-value';
      };
      client = new ToolboxClient(testBaseUrl, null, {
        'X-Async-Header': asyncHeaderProvider,
      });
      mockSessionGet.mockResolvedValueOnce({data: 'success'} as AxiosResponse);

      await client['_session'].get(mockUrl); // Make a request

      expect(mockSessionGet).toHaveBeenCalled();
      const lastCallConfig = mockSessionGet.mock.calls[0][1] || {};
      expect(lastCallConfig.headers['X-Async-Header']).toBe('async-value');
    });
  });

  describe('loadTool', () => {
    const toolName = 'calculator';
    const expectedApiUrl = `${testBaseUrl}/api/tool/${toolName}`;
    let client: ToolboxClient;

    beforeEach(() => {
      client = new ToolboxClient(testBaseUrl);
    });

    const setupMocksForSuccessfulLoad = (
      toolDefinition: InferredZodTool,
      overrides: {
        manifestData?: Partial<ZodManifest>;
        zodParamsSchema?: ZodObject<ZodRawShape, 'strip', ZodTypeAny>;
        toolInstance?: Partial<CallableToolReturnedByFactory>;
      } = {}
    ) => {
      const manifestData: ZodManifest = {
        serverVersion: '1.0.0',
        tools: {[toolName]: toolDefinition},
        ...overrides.manifestData,
      } as ZodManifest;

      const zodParamsSchema =
        overrides.zodParamsSchema ||
        createMockZodObject(
          toolDefinition.parameters.reduce(
            (shapeAccumulator: ZodRawShape, param: ParameterSchema) => {
              shapeAccumulator[param.name] = {
                _def: {typeName: 'ZodString'},
              } as unknown as ZodTypeAny;
              return shapeAccumulator;
            },
            {} as ZodRawShape
          )
        );

      const defaultMockCallable = jest
        .fn()
        .mockResolvedValue({result: 'mock tool execution'});
      const defaultToolInstance: CallableToolReturnedByFactory = Object.assign(
        defaultMockCallable,
        {
          toolName: toolName,
          description: toolDefinition.description,
          params: zodParamsSchema,
          getName: jest.fn().mockReturnValue(toolName),
          getDescription: jest.fn().mockReturnValue(toolDefinition.description),
          getParamSchema: jest.fn().mockReturnValue(zodParamsSchema),
        }
      );

      const toolInstance = overrides.toolInstance
        ? {...defaultToolInstance, ...overrides.toolInstance}
        : defaultToolInstance;

      mockSessionGet.mockResolvedValueOnce({
        data: manifestData,
      } as AxiosResponse);
      MockedZodManifestSchema.parse.mockReturnValueOnce(manifestData);
      MockedCreateZodSchemaFromParams.mockReturnValueOnce(zodParamsSchema);

      MockedToolboxToolFactory.mockReturnValueOnce(
        toolInstance as CallableToolReturnedByFactory
      );

      return {manifestData, zodParamsSchema, toolInstance};
    };

    it('should successfully load a tool with valid manifest and API response', async () => {
      const mockToolDefinition: InferredZodTool = {
        description: 'Performs calculations',
        parameters: [
          {name: 'expression', type: 'string', description: 'Math expression'},
        ] as ParameterSchema[],
        authRequired: [],
      };

      const {zodParamsSchema, toolInstance, manifestData} =
        setupMocksForSuccessfulLoad(mockToolDefinition);
      const loadedTool = await client.loadTool(toolName);

      expect(mockSessionGet).toHaveBeenCalledWith(
        expectedApiUrl,
        expect.anything()
      );
      expect(MockedZodManifestSchema.parse).toHaveBeenCalledWith(manifestData);
      expect(MockedCreateZodSchemaFromParams).toHaveBeenCalledWith(
        mockToolDefinition.parameters
      );
      expect(MockedToolboxToolFactory).toHaveBeenCalledWith(
        client['_session'],
        testBaseUrl,
        toolName,
        mockToolDefinition.description,
        zodParamsSchema
      );
      expect(loadedTool).toBe(toolInstance);
    });

    it('should throw an error if manifest parsing fails', async () => {
      const mockApiResponseData = {invalid: 'manifest structure'};
      const mockZodError = new Error('Zod validation failed on manifest');

      mockSessionGet.mockResolvedValueOnce({
        data: mockApiResponseData,
      } as AxiosResponse);
      MockedZodManifestSchema.parse.mockImplementationOnce(() => {
        throw mockZodError;
      });

      await expect(client.loadTool(toolName)).rejects.toThrow(
        `Invalid manifest structure received from ${expectedApiUrl}: ${mockZodError.message}`
      );
      expect(MockedCreateZodSchemaFromParams).not.toHaveBeenCalled();
      expect(MockedToolboxToolFactory).not.toHaveBeenCalled();
    });

    it('should throw an error if manifest.tools key is missing', async () => {
      const mockManifestWithoutTools = {serverVersion: '1.0.0'};

      mockSessionGet.mockResolvedValueOnce({
        data: mockManifestWithoutTools,
      } as AxiosResponse);
      MockedZodManifestSchema.parse.mockReturnValueOnce(
        mockManifestWithoutTools as unknown as ZodManifest
      );

      await expect(client.loadTool(toolName)).rejects.toThrow(
        `Tool "${toolName}" not found in manifest from /api/tool/${toolName}.`
      );
      expect(MockedCreateZodSchemaFromParams).not.toHaveBeenCalled();
      expect(MockedToolboxToolFactory).not.toHaveBeenCalled();
    });

    it('should throw an error if the specific tool is not found in manifest.tools', async () => {
      const mockManifestWithOtherTools = {
        serverVersion: '1.0.0',
        tools: {
          anotherTool: {
            description: 'A different tool',
            parameters: [] as ParameterSchema[],
            authRequired: [],
          },
        },
      } as ZodManifest;
      mockSessionGet.mockResolvedValueOnce({
        data: mockManifestWithOtherTools,
      } as AxiosResponse);
      MockedZodManifestSchema.parse.mockReturnValueOnce(
        mockManifestWithOtherTools
      );
      await expect(client.loadTool(toolName)).rejects.toThrow(
        `Tool "${toolName}" not found in manifest from /api/tool/${toolName}.`
      );
      expect(MockedCreateZodSchemaFromParams).not.toHaveBeenCalled();
      expect(MockedToolboxToolFactory).not.toHaveBeenCalled();
    });

    it('should throw and log error if API GET request fails', async () => {
      const apiError = new Error('Server-side issue');
      mockSessionGet.mockRejectedValueOnce(apiError);

      await expect(client.loadTool(toolName)).rejects.toThrow(apiError);
      expect(mockSessionGet).toHaveBeenCalledWith(
        expectedApiUrl,
        expect.anything()
      );
      expect(MockedLogApiError).toHaveBeenCalledWith(
        `Error fetching data from ${expectedApiUrl}:`,
        apiError
      );
      expect(MockedZodManifestSchema.parse).not.toHaveBeenCalled();
    });
  });

  // --- loadToolset Tests ---
  describe('loadToolset', () => {
    let client: ToolboxClient;

    beforeEach(() => {
      client = new ToolboxClient(testBaseUrl);
    });

    const setupMocksForSuccessfulToolsetLoad = (
      toolDefinitions: Record<string, InferredZodTool>,
      manifestDataOverride?: ZodManifest
    ) => {
      const manifestData: ZodManifest = manifestDataOverride || {
        serverVersion: '1.0.0',
        tools: toolDefinitions,
      };

      const zodParamsSchemas: Record<
        string,
        ZodObject<ZodRawShape, 'strip', ZodTypeAny>
      > = {};
      const toolInstances: Record<string, CallableToolReturnedByFactory> = {};
      const orderedToolNames = Object.keys(toolDefinitions);

      orderedToolNames.forEach(tName => {
        const tDef = toolDefinitions[tName];
        zodParamsSchemas[tName] = createMockZodObject(
          tDef.parameters.reduce((acc: ZodRawShape, p) => {
            acc[p.name] = {
              _def: {typeName: 'ZodString'},
            } as unknown as ZodTypeAny;
            return acc;
          }, {})
        );

        const mockCallable = jest
          .fn()
          .mockResolvedValue({result: `${tName} executed`});
        toolInstances[tName] = Object.assign(mockCallable, {
          toolName: tName,
          description: tDef.description,
          params: zodParamsSchemas[tName],
          getName: jest.fn().mockReturnValue(tName),
          getDescription: jest.fn().mockReturnValue(tDef.description),
          getParamSchema: jest.fn().mockReturnValue(zodParamsSchemas[tName]),
        });
      });

      mockSessionGet.mockResolvedValueOnce({
        data: manifestData,
      } as AxiosResponse);
      MockedZodManifestSchema.parse.mockReturnValueOnce(manifestData);

      orderedToolNames.forEach(tName => {
        MockedCreateZodSchemaFromParams.mockReturnValueOnce(
          zodParamsSchemas[tName]
        );
      });

      let factoryCallCount = 0;
      MockedToolboxToolFactory.mockImplementation(() => {
        const currentToolName = orderedToolNames[factoryCallCount];
        factoryCallCount++;
        if (currentToolName && toolInstances[currentToolName]) {
          return toolInstances[currentToolName];
        }
        const fallbackCallable = jest.fn();
        return Object.assign(fallbackCallable, {
          toolName: 'fallback',
        }) as unknown as CallableToolReturnedByFactory;
      });

      return {manifestData, zodParamsSchemas, toolInstances};
    };

    it('should successfully load a toolset with multiple tools', async () => {
      const toolsetName = 'my-toolset';
      const expectedApiUrl = `${testBaseUrl}/api/toolset/${toolsetName}`;
      const mockToolDefinitions: Record<string, InferredZodTool> = {
        toolA: {
          description: 'Tool A description',
          parameters: [
            {
              name: 'paramA',
              type: 'string',
              description: 'Param A',
            } as ParameterSchema,
          ],
          authRequired: [],
        },
        toolB: {
          description: 'Tool B description',
          parameters: [
            {
              name: 'paramB',
              type: 'integer',
              description: 'Param B',
            } as ParameterSchema,
          ],
          authRequired: [],
        },
      };

      const {toolInstances, manifestData, zodParamsSchemas} =
        setupMocksForSuccessfulToolsetLoad(mockToolDefinitions);
      const loadedTools = await client.loadToolset(toolsetName);

      expect(mockSessionGet).toHaveBeenCalledWith(
        expectedApiUrl,
        expect.anything()
      );
      expect(MockedZodManifestSchema.parse).toHaveBeenCalledWith(manifestData);

      expect(MockedCreateZodSchemaFromParams).toHaveBeenCalledWith(
        mockToolDefinitions.toolA.parameters
      );
      expect(MockedCreateZodSchemaFromParams).toHaveBeenCalledWith(
        mockToolDefinitions.toolB.parameters
      );
      expect(MockedToolboxToolFactory).toHaveBeenCalledTimes(2);
      expect(MockedToolboxToolFactory).toHaveBeenCalledWith(
        client['_session'],
        testBaseUrl,
        'toolA',
        mockToolDefinitions.toolA.description,
        zodParamsSchemas.toolA
      );
      expect(MockedToolboxToolFactory).toHaveBeenCalledWith(
        client['_session'],
        testBaseUrl,
        'toolB',
        mockToolDefinitions.toolB.description,
        zodParamsSchemas.toolB
      );
      expect(loadedTools).toEqual(
        expect.arrayContaining([toolInstances.toolA, toolInstances.toolB])
      );
      expect(loadedTools.length).toBe(2);
    });

    it('should request the default toolset if no name is provided', async () => {
      const expectedApiUrl = `${testBaseUrl}/api/toolset/`;

      setupMocksForSuccessfulToolsetLoad({});
      await client.loadToolset();
      expect(mockSessionGet).toHaveBeenLastCalledWith(
        expectedApiUrl,
        expect.anything()
      );

      mockSessionGet.mockReset();
      MockedZodManifestSchema.parse.mockReset();
      MockedCreateZodSchemaFromParams.mockReset();
      MockedToolboxToolFactory.mockReset();

      setupMocksForSuccessfulToolsetLoad({});
      await client.loadToolset();
      expect(mockSessionGet).toHaveBeenLastCalledWith(
        expectedApiUrl,
        expect.anything()
      );
    });

    it('should return an empty array if the manifest contains no tools', async () => {
      const toolsetName = 'empty-set';
      const manifestWithNoTools: ZodManifest = {
        serverVersion: '1.0.0',
        tools: {},
      };
      setupMocksForSuccessfulToolsetLoad({}, manifestWithNoTools);

      const loadedTools = await client.loadToolset(toolsetName);

      expect(loadedTools).toEqual([]);
      expect(MockedCreateZodSchemaFromParams).not.toHaveBeenCalled();
      expect(MockedToolboxToolFactory).not.toHaveBeenCalled();
    });

    it('should throw an error if manifest parsing fails for toolset', async () => {
      const toolsetName = 'bad-manifest-set';
      const expectedApiUrlForToolset = `${testBaseUrl}/api/toolset/${toolsetName}`;
      const mockApiResponseData = {invalid: 'toolset structure'};
      const mockZodError = new ZodError([
        {
          path: ['serverVersion'],
          message: 'Zod validation failed on toolset',
          code: 'custom',
        },
      ]);

      mockSessionGet.mockResolvedValueOnce({
        data: mockApiResponseData,
      } as AxiosResponse);
      MockedZodManifestSchema.parse.mockImplementationOnce(() => {
        throw mockZodError;
      });

      await expect(client.loadToolset(toolsetName)).rejects.toThrow(
        `Invalid manifest structure received from ${expectedApiUrlForToolset}: ${mockZodError.message}`
      );
    });

    it('should throw and log error if API GET request for toolset fails', async () => {
      const toolsetName = 'api-error-set';
      const expectedApiUrl = `${testBaseUrl}/api/toolset/${toolsetName}`;
      const apiError = new Error('Toolset API unavailable');
      mockSessionGet.mockRejectedValueOnce(apiError);

      await expect(client.loadToolset(toolsetName)).rejects.toThrow(apiError);
      expect(MockedLogApiError).toHaveBeenCalledWith(
        `Error fetching data from ${expectedApiUrl}:`,
        apiError
      );
    });
  });
});<|MERGE_RESOLUTION|>--- conflicted
+++ resolved
@@ -139,15 +139,12 @@
         // Prepare the config Axios would pass to interceptors
         get: jest.fn(
           async (url: string, config?: InternalAxiosRequestConfig) => {
-<<<<<<< HEAD
-=======
             const isAbsoluteUrl =
               url.startsWith('http://') || url.startsWith('https://');
             const fullUrl = isAbsoluteUrl
               ? url
               : `${instanceDefaults.baseURL || ''}${url}`;
 
->>>>>>> a64c1cbe
             const currentConfig: InternalAxiosRequestConfig = {
               ...instanceDefaults,
               ...(config || {}),
@@ -155,11 +152,7 @@
                 ...(instanceDefaults.headers || {}),
                 ...(config?.headers || {}),
               },
-<<<<<<< HEAD
-              url: url,
-=======
               url: fullUrl,
->>>>>>> a64c1cbe
               method: 'get',
             };
 
@@ -314,11 +307,7 @@
       await client['_session'].get(mockUrl);
 
       expect(mockSessionGet).toHaveBeenCalled();
-<<<<<<< HEAD
-      const lastCallConfig = mockSessionGet.mock.calls[0][1] || {}; // Axios config is the second arg to get()
-=======
       const lastCallConfig = mockSessionGet.mock.calls[0][1] || {};
->>>>>>> a64c1cbe
       expect(lastCallConfig.headers['X-Sync-Header']).toBe('sync-value');
     });
 
