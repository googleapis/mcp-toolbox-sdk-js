--- conflicted
+++ resolved
@@ -14,19 +14,13 @@
 
 import {ToolboxTool} from './tool.js';
 import axios from 'axios';
-<<<<<<< HEAD
 import {
   type AxiosInstance,
   type AxiosResponse,
   type InternalAxiosRequestConfig,
 } from 'axios';
-import {ZodManifestSchema, createZodSchemaFromParams} from './protocol';
-import {logApiError} from './errorUtils';
-=======
-import {type AxiosInstance, type AxiosResponse} from 'axios';
 import {ZodManifestSchema, createZodSchemaFromParams} from './protocol.js';
 import {logApiError} from './errorUtils.js';
->>>>>>> 26839ee5
 import {ZodError} from 'zod';
 
 type Manifest = import('zod').infer<typeof ZodManifestSchema>;
