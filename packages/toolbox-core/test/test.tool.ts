// Copyright 2025 Google LLC
//
// Licensed under the Apache License, Version 2.0 (the "License");
// you may not use this file except in compliance with the License.
// You may obtain a copy of the License at
//
//     http://www.apache.org/licenses/LICENSE-2.0
//
// Unless required by applicable law or agreed to in writing, software
// distributed under the License is distributed on an "AS IS" BASIS,
// WITHOUT WARRANTIES OR CONDITIONS OF ANY KIND, either express or implied.
// See the License for the specific language governing permissions and
// limitations under the License.

import {ToolboxTool} from '../src/toolbox_core/tool';
import {z, ZodObject, ZodRawShape} from 'zod';
import {AxiosInstance, AxiosResponse} from 'axios';
import * as utils from '../src/toolbox_core/utils';

// Global mocks
const mockAxiosPost = jest.fn();
const mockSession = {
  post: mockAxiosPost,
} as unknown as AxiosInstance;

// Mock the utils module
jest.mock('../src/toolbox_core/utils', () => ({
<<<<<<< HEAD
  ...jest.requireActual('../src/toolbox_core/utils'),
  resolveValue: jest.fn(async (v: unknown) =>
    typeof v === 'function' ? await v() : v
  ),
  identifyAuthRequirements: jest.fn(),
=======
  resolveValue: jest.fn(async (v: unknown) =>
    typeof v === 'function' ? await v() : v
  ),
>>>>>>> 08814b26
}));

describe('ToolboxTool', () => {
  // Common constants for the tool
  const baseURL = 'http://api.example.com';
  const toolName = 'myTestTool';
  const toolDescription = 'This is a description for the test tool.';

  // Variables to be initialized in beforeEach
  let basicParamSchema: ZodObject<ZodRawShape>;
  let consoleErrorSpy: jest.SpyInstance;
  let tool: ReturnType<typeof ToolboxTool>;

  beforeEach(() => {
    // Reset mocks before each test
    mockAxiosPost.mockReset();
    (utils.resolveValue as jest.Mock).mockClear();
<<<<<<< HEAD
    (utils.identifyAuthRequirements as jest.Mock).mockClear();
=======
>>>>>>> 08814b26

    // Initialize a basic schema used by many tests
    basicParamSchema = z.object({
      query: z.string().min(1, 'Query cannot be empty'),
      limit: z.number().optional(),
    });

    // Spy on console.error to prevent logging and allow assertions
    consoleErrorSpy = jest.spyOn(console, 'error').mockImplementation(() => {});
  });

  afterEach(() => {
    // Restore the original console.error
    consoleErrorSpy.mockRestore();
    jest.clearAllMocks();
  });

  describe('Factory Properties and Getters', () => {
    beforeEach(() => {
      // Note: The implementation of ToolboxTool should handle `boundParams` being
      // undefined in the initial call, defaulting it to an empty object.
      tool = ToolboxTool(
        mockSession,
        baseURL,
        toolName,
        toolDescription,
        basicParamSchema,
        {} // Explicitly pass empty object for clarity
      );
    });

    it('should correctly assign toolName, description, and params to the callable function', () => {
      expect(tool.toolName).toBe(toolName);
      expect(tool.description).toBe(toolDescription);
      expect(tool.params).toBe(basicParamSchema);
      expect(tool.boundParams).toEqual({});
<<<<<<< HEAD
      expect(tool.authTokenGetters).toEqual({});
      expect(tool.requiredAuthnParams).toEqual({});
      expect(tool.requiredAuthzTokens).toEqual([]);
=======
>>>>>>> 08814b26
    });

    it('getName() should return the tool name', () => {
      expect(tool.getName()).toBe(toolName);
    });

    it('getDescription() should return the tool description', () => {
      expect(tool.getDescription()).toBe(toolDescription);
    });

    it('getParamSchema() should return the parameter schema', () => {
      expect(tool.getParamSchema()).toBe(basicParamSchema);
    });
  });

  describe('Callable Function - Argument Validation', () => {
    it('should call paramSchema.parse with the provided arguments', async () => {
      const omitSpy = jest
        .spyOn(basicParamSchema, 'omit')
        .mockImplementation(() => basicParamSchema);
      const currentTool = ToolboxTool(
        mockSession,
        baseURL,
        toolName,
        toolDescription,
        basicParamSchema
      );
      const parseSpy = jest.spyOn(basicParamSchema, 'parse');
      const callArgs = {query: 'test query'};
      mockAxiosPost.mockResolvedValueOnce({data: 'success'} as AxiosResponse);

      await currentTool(callArgs);

      expect(parseSpy).toHaveBeenCalledWith(callArgs);
      parseSpy.mockRestore();
      omitSpy.mockRestore();
    });

    it('should throw a formatted ZodError if argument validation fails', async () => {
      const currentTool = ToolboxTool(
        mockSession,
        baseURL,
        toolName,
        toolDescription,
        basicParamSchema
      );
      const invalidArgs = {query: ''}; // Fails because of empty string

      try {
        await currentTool(invalidArgs);
        throw new Error(
          `Expected currentTool to throw a Zod validation error for tool "${toolName}", but it did not.`
        );
      } catch (e) {
        expect((e as Error).message).toBe(
          `Argument validation failed for tool "${toolName}":\n - query: Query cannot be empty`
        );
      }
      expect(mockAxiosPost).not.toHaveBeenCalled();
    });

    it('should handle multiple ZodError issues in the validation error message', async () => {
      const complexSchema = z.object({
        name: z.string().min(1, 'Name is required'),
        age: z.number().positive('Age must be positive'),
      });
      const currentTool = ToolboxTool(
        mockSession,
        baseURL,
        toolName,
        toolDescription,
        complexSchema
      );
      const invalidArgs = {name: '', age: -5};

      try {
        await currentTool(invalidArgs);
        throw new Error(
          'Expected currentTool to throw a Zod validation error, but it did not.'
        );
      } catch (e) {
        expect((e as Error).message).toEqual(
          expect.stringContaining(
            `Argument validation failed for tool "${toolName}":`
          )
        );
        expect((e as Error).message).toEqual(
          expect.stringContaining('name: Name is required')
        );
        expect((e as Error).message).toEqual(
          expect.stringContaining('age: Age must be positive')
        );
      }
      expect(mockAxiosPost).not.toHaveBeenCalled();
    });

    it('should throw a generic error if paramSchema.parse throws a non-ZodError', async () => {
      const customError = new Error('A non-Zod parsing error occurred!');
      const failingSchema = {
        parse: jest.fn().mockImplementation(() => {
          throw customError;
        }),
        omit: jest.fn().mockReturnThis(),
      } as unknown as ZodObject<ZodRawShape>;
      const currentTool = ToolboxTool(
        mockSession,
        baseURL,
        toolName,
        toolDescription,
        failingSchema
      );
      const callArgs = {query: 'some query'};

      try {
        await currentTool(callArgs);
        throw new Error(
          'Expected currentTool to throw a non-Zod error during parsing, but it did not.'
        );
      } catch (e) {
        expect((e as Error).message).toBe(
          `Argument validation failed: ${String(customError)}`
        );
      }
      expect(mockAxiosPost).not.toHaveBeenCalled();
    });

    it('should use an empty object as default if no arguments are provided and schema allows it', async () => {
      const emptySchema = z.object({});

      const omitSpy = jest
        .spyOn(emptySchema, 'omit')
        .mockImplementation(() => emptySchema);
      const parseSpy = jest.spyOn(emptySchema, 'parse');
      const currentTool = ToolboxTool(
        mockSession,
        baseURL,
        toolName,
        toolDescription,
        emptySchema
      );
      mockAxiosPost.mockResolvedValueOnce({data: 'success'});

      await currentTool();

      expect(parseSpy).toHaveBeenCalledWith({});
      expect(mockAxiosPost).toHaveBeenCalled();
      parseSpy.mockRestore();
      omitSpy.mockRestore();
    });

    it('should fail validation if no arguments are given and schema requires them', async () => {
      const currentTool = ToolboxTool(
        mockSession,
        baseURL,
        toolName,
        toolDescription,
        basicParamSchema
      );
      try {
        await currentTool();
        throw new Error(
          `Expected currentTool to throw a Zod validation error for tool "${toolName}" when no args provided, but it did not.`
        );
      } catch (e) {
        expect((e as Error).message).toEqual(
          expect.stringContaining(
            'Argument validation failed for tool "myTestTool":'
          )
        );
        expect((e as Error).message).toEqual(
          expect.stringContaining('query: Required')
        );
      }
      expect(mockAxiosPost).not.toHaveBeenCalled();
    });
  });

  describe('Callable Function - API Call Execution', () => {
    const validArgs = {query: 'search term', limit: 10};
    const expectedUrl = `${baseURL}/api/tool/${toolName}/invoke`;
    const mockApiResponseData = {result: 'Data from API'};

    beforeEach(() => {
      tool = ToolboxTool(
        mockSession,
        baseURL,
        toolName,
        toolDescription,
        basicParamSchema
      );
    });

    it('should make a POST request to the correct URL with the validated payload', async () => {
      mockAxiosPost.mockResolvedValueOnce({
        data: mockApiResponseData,
      } as AxiosResponse);

      const result = await tool(validArgs);

      expect(mockAxiosPost).toHaveBeenCalledTimes(1);
<<<<<<< HEAD
      // FIX: Added headers object to the assertion
=======
>>>>>>> 08814b26
      expect(mockAxiosPost).toHaveBeenCalledWith(expectedUrl, validArgs, {
        headers: {},
      });
      expect(result).toEqual(mockApiResponseData);
    });

    it('should re-throw the error and log to console.error if API call fails', async () => {
      const apiError = new Error('API request failed');
      mockAxiosPost.mockRejectedValueOnce(apiError);

      try {
        await tool(validArgs);
        throw new Error(
          'Expected tool call to throw an API error with response data, but it did not.'
        );
      } catch (e) {
        expect(e).toBe(apiError);
      }
      expect(mockAxiosPost).toHaveBeenCalledWith(expectedUrl, validArgs, {
        headers: {},
      });
      expect(consoleErrorSpy).toHaveBeenCalledWith(
        `Error posting data to ${expectedUrl}:`,
        apiError.message
      );
    });
  });

  describe('Bound Parameters Functionality', () => {
    const expectedUrl = `${baseURL}/api/tool/${toolName}/invoke`;

    beforeEach(() => {
      tool = ToolboxTool(
        mockSession,
        baseURL,
        toolName,
        toolDescription,
        basicParamSchema
      );
    });

    it('should create a new tool with bound parameters using bindParams', () => {
      const boundTool = tool.bindParams({limit: 10});
      expect(boundTool).not.toBe(tool);
      expect(boundTool.boundParams).toEqual({limit: 10});
      expect(tool.boundParams).toEqual({});
    });

    it('should create a new tool with a single bound parameter using bindParam', () => {
      const boundTool = tool.bindParam('limit', 20);
      expect(boundTool.boundParams).toEqual({limit: 20});
    });

    it('should merge bound parameters with call arguments in the final payload', async () => {
      const boundTool = tool.bindParams({limit: 5});
      mockAxiosPost.mockResolvedValueOnce({data: 'success'});
      await boundTool({query: 'specific query'});
      expect(mockAxiosPost).toHaveBeenCalledWith(
        expectedUrl,
        {
          query: 'specific query',
          limit: 5,
        },
        {headers: {}}
      );
    });

    it('should not require bound parameters to be provided at call time', async () => {
      const boundTool = tool.bindParams({query: 'default query'});
      mockAxiosPost.mockResolvedValueOnce({data: 'success'});
      await boundTool({limit: 15});
      expect(mockAxiosPost).toHaveBeenCalledWith(
        expectedUrl,
        {
          query: 'default query',
          limit: 15,
        },
        {headers: {}}
      );
    });

    it('should validate only the user-provided arguments, not the bound ones', async () => {
      const boundTool = tool.bindParams({query: 'a valid query'});
      mockAxiosPost.mockResolvedValueOnce({data: 'success'});
      // This call is valid because 'query' is bound, and no invalid args are passed
      await expect(boundTool()).resolves.toBe('success');
    });

    it('should throw an error when trying to re-bind an already bound parameter', () => {
      const boundTool = tool.bindParams({limit: 10});
      const expectedError = `Cannot re-bind parameter: parameter 'limit' is already bound in tool '${toolName}'.`;
      expect(() => boundTool.bindParams({limit: 20})).toThrow(expectedError);
    });

    it('should throw an error when trying to bind a parameter that does not exist', () => {
      const expectedError = `Unable to bind parameter: no parameter named 'nonExistent' in tool '${toolName}'.`;
      expect(() => tool.bindParams({nonExistent: 'value'})).toThrow(
        expectedError
      );
    });

    it('should resolve function values in bound parameters before making the API call', async () => {
      const dynamicQuery = async () => 'resolved-query';
      const boundTool = tool.bindParams({query: dynamicQuery});
      mockAxiosPost.mockResolvedValueOnce({data: 'success'});
      await boundTool({limit: 5});
      expect(utils.resolveValue).toHaveBeenCalledWith(dynamicQuery);
      expect(mockAxiosPost).toHaveBeenCalledWith(
        expectedUrl,
        {
          query: 'resolved-query',
          limit: 5,
        },
        {headers: {}}
      );
    });
  });
<<<<<<< HEAD

  describe('Authentication Functionality', () => {
    const expectedUrl = `${baseURL}/api/tool/${toolName}/invoke`;
    const initialRequiredAuthn = {paramA: ['service1', 'service2']};
    const initialRequiredAuthz = ['service3'];

    beforeEach(() => {
      tool = ToolboxTool(
        mockSession,
        baseURL,
        toolName,
        toolDescription,
        basicParamSchema,
        {},
        {},
        initialRequiredAuthn,
        initialRequiredAuthz
      );
    });

    it('should throw an error if called with unmet authentication requirements', async () => {
      await expect(tool({query: 'test'})).rejects.toThrow(
        'One or more of the following authn services are required to invoke this tool: service1,service2,service3'
      );
    });

    it('should add a single auth token getter and create a new tool', () => {
      (utils.identifyAuthRequirements as jest.Mock).mockReturnValue([
        {paramA: ['service2']},
        ['service3'],
        new Set(['service1']),
      ]);
      const newTool = tool.addAuthTokenGetter('service1', () => 'token1');

      expect(newTool).not.toBe(tool);
      expect(Object.keys(newTool.authTokenGetters)).toContain('service1');
      expect(newTool.requiredAuthnParams).toEqual({paramA: ['service2']});
      expect(newTool.requiredAuthzTokens).toEqual(['service3']);
    });

    it('should add multiple auth token getters', () => {
      (utils.identifyAuthRequirements as jest.Mock).mockReturnValue([
        {},
        [],
        new Set(['service1', 'service2', 'service3']),
      ]);
      const newTool = tool.addAuthTokenGetters({
        service1: () => 'token1',
        service2: () => 'token2',
        service3: () => 'token3',
      });

      expect(Object.keys(newTool.authTokenGetters)).toEqual([
        'service1',
        'service2',
        'service3',
      ]);
      expect(newTool.requiredAuthnParams).toEqual({});
      expect(newTool.requiredAuthzTokens).toEqual([]);
    });

    it('should call the API with the correct auth headers', async () => {
      const readyTool = ToolboxTool(
        mockSession,
        baseURL,
        toolName,
        toolDescription,
        basicParamSchema
      );
      (utils.identifyAuthRequirements as jest.Mock).mockReturnValue([
        {},
        [],
        new Set(['service1', 'service3']),
      ]);
      const authedTool = readyTool.addAuthTokenGetters({
        service1: () => 'token-one',
        service3: async () => 'token-three',
      });
      mockAxiosPost.mockResolvedValue({data: 'success'});
      await authedTool({query: 'a query'});
      expect(mockAxiosPost).toHaveBeenCalledWith(
        expectedUrl,
        {query: 'a query'},
        {
          headers: {
            service1_token: 'token-one',
            service3_token: 'token-three',
          },
        }
      );
    });

    it('should throw an error if an auth token getter does not return a string', async () => {
      (utils.identifyAuthRequirements as jest.Mock).mockReturnValue([
        {},
        [],
        new Set(['service1']),
      ]);
      const badTokenGetter = () => 12345;
      const authedTool = tool.addAuthTokenGetter(
        'service1',
        badTokenGetter as unknown as () => string
      );
      authedTool.requiredAuthnParams = {};
      authedTool.requiredAuthzTokens = [];

      await expect(authedTool({query: 'a query'})).rejects.toThrow(
        "Auth token getter for 'service1' did not return a string."
      );
    });

    it('should throw an error when registering a duplicate auth source', () => {
      (utils.identifyAuthRequirements as jest.Mock).mockReturnValue([
        {},
        [],
        new Set(['service1']),
      ]);
      const newTool = tool.addAuthTokenGetter('service1', () => 'token1');
      expect(() =>
        newTool.addAuthTokenGetter('service1', () => 'token1-new')
      ).toThrow(
        `Authentication source(s) \`service1\` already registered in tool \`${toolName}\`.`
      );
    });

    it('should throw an error if an unused auth source is provided', () => {
      (utils.identifyAuthRequirements as jest.Mock).mockReturnValue([
        initialRequiredAuthn,
        initialRequiredAuthz,
        new Set(),
      ]);

      expect(() =>
        tool.addAuthTokenGetter('unusedService', () => 'token')
      ).toThrow(
        `Authentication source(s) \`unusedService\` unused by tool \`${toolName}\`.`
      );
    });
  });
=======
>>>>>>> 08814b26
});<|MERGE_RESOLUTION|>--- conflicted
+++ resolved
@@ -25,17 +25,11 @@
 
 // Mock the utils module
 jest.mock('../src/toolbox_core/utils', () => ({
-<<<<<<< HEAD
   ...jest.requireActual('../src/toolbox_core/utils'),
   resolveValue: jest.fn(async (v: unknown) =>
     typeof v === 'function' ? await v() : v
   ),
   identifyAuthRequirements: jest.fn(),
-=======
-  resolveValue: jest.fn(async (v: unknown) =>
-    typeof v === 'function' ? await v() : v
-  ),
->>>>>>> 08814b26
 }));
 
 describe('ToolboxTool', () => {
@@ -53,10 +47,7 @@
     // Reset mocks before each test
     mockAxiosPost.mockReset();
     (utils.resolveValue as jest.Mock).mockClear();
-<<<<<<< HEAD
     (utils.identifyAuthRequirements as jest.Mock).mockClear();
-=======
->>>>>>> 08814b26
 
     // Initialize a basic schema used by many tests
     basicParamSchema = z.object({
@@ -93,12 +84,9 @@
       expect(tool.description).toBe(toolDescription);
       expect(tool.params).toBe(basicParamSchema);
       expect(tool.boundParams).toEqual({});
-<<<<<<< HEAD
       expect(tool.authTokenGetters).toEqual({});
       expect(tool.requiredAuthnParams).toEqual({});
       expect(tool.requiredAuthzTokens).toEqual([]);
-=======
->>>>>>> 08814b26
     });
 
     it('getName() should return the tool name', () => {
@@ -299,10 +287,6 @@
       const result = await tool(validArgs);
 
       expect(mockAxiosPost).toHaveBeenCalledTimes(1);
-<<<<<<< HEAD
-      // FIX: Added headers object to the assertion
-=======
->>>>>>> 08814b26
       expect(mockAxiosPost).toHaveBeenCalledWith(expectedUrl, validArgs, {
         headers: {},
       });
@@ -420,7 +404,6 @@
       );
     });
   });
-<<<<<<< HEAD
 
   describe('Authentication Functionality', () => {
     const expectedUrl = `${baseURL}/api/tool/${toolName}/invoke`;
@@ -560,6 +543,4 @@
       );
     });
   });
-=======
->>>>>>> 08814b26
 });