// Copyright 2025 Google LLC
//
// Licensed under the Apache License, Version 2.0 (the "License");
// you may not use this file except in compliance with the License.
// You may obtain a copy of the License at
//
//     http://www.apache.org/licenses/LICENSE-2.0
//
// Unless required by applicable law or agreed to in writing, software
// distributed under the License is distributed on an "AS IS" BASIS,
// WITHOUT WARRANTIES OR CONDITIONS OF ANY KIND, either express or implied.
// See the License for the specific language governing permissions and
// limitations under the License.

import {ToolboxTool} from '../src/toolbox_core/tool';
import {z, ZodObject, ZodRawShape} from 'zod';
import {AxiosInstance, AxiosResponse} from 'axios';
import * as utils from '../src/toolbox_core/utils';

// Global mocks
const mockAxiosPost = jest.fn();
const mockSession = {
  post: mockAxiosPost,
} as unknown as AxiosInstance;

// Mock the utils module
jest.mock('../src/toolbox_core/utils', () => ({
  ...jest.requireActual('../src/toolbox_core/utils'),
  resolveValue: jest.fn(async (v: unknown) =>
    typeof v === 'function' ? await v() : v
  ),
  identifyAuthRequirements: jest.fn(),
}));

describe('ToolboxTool', () => {
  // Common constants for the tool
  const baseURL = 'https://api.example.com';
  const toolName = 'myTestTool';
  const toolDescription = 'This is a description for the test tool.';

  // Variables to be initialized in beforeEach
  let basicParamSchema: ZodObject<ZodRawShape>;
  let consoleWarnSpy: jest.SpyInstance;
  let consoleErrorSpy: jest.SpyInstance;
  let tool: ReturnType<typeof ToolboxTool>;

  beforeEach(() => {
    // Reset mocks before each test
    mockAxiosPost.mockReset();
    (utils.resolveValue as jest.Mock).mockClear();
    (utils.identifyAuthRequirements as jest.Mock).mockClear();

    // Initialize a basic schema used by many tests
    basicParamSchema = z.object({
      query: z.string().min(1, 'Query cannot be empty'),
      limit: z.number().optional(),
    });

    // Spy on console to prevent logging and allow assertions
    consoleWarnSpy = jest.spyOn(console, 'warn').mockImplementation(() => {});
    consoleErrorSpy = jest.spyOn(console, 'error').mockImplementation(() => {});
  });

  afterEach(() => {
    // Restore the original console methods
    consoleWarnSpy.mockRestore();
    consoleErrorSpy.mockRestore();
    jest.clearAllMocks();
  });

  describe('Factory Properties and Getters', () => {
    beforeEach(() => {
      tool = ToolboxTool(
        mockSession,
        baseURL,
        toolName,
        toolDescription,
        basicParamSchema,
        {}
      );
    });

    it('should correctly assign toolName, description, and params to the callable function', () => {
      expect(tool.toolName).toBe(toolName);
      expect(tool.description).toBe(toolDescription);
      expect(tool.params).toBe(basicParamSchema);
      expect(tool.boundParams).toEqual({});
      expect(tool.authTokenGetters).toEqual({});
      expect(tool.requiredAuthnParams).toEqual({});
      expect(tool.requiredAuthzTokens).toEqual([]);
    });

    it('getName() should return the tool name', () => {
      expect(tool.getName()).toBe(toolName);
    });

    it('getDescription() should return the tool description', () => {
      expect(tool.getDescription()).toBe(toolDescription);
    });

    it('getParamSchema() should return the parameter schema', () => {
      expect(tool.getParamSchema()).toBe(basicParamSchema);
    });

    it('should warn when using an HTTP URL with authTokenGetters', () => {
      const httpBaseURL = 'http://api.insecure.com';
      ToolboxTool(
        mockSession,
        httpBaseURL,
        toolName,
        toolDescription,
        basicParamSchema,
        {service1: () => 'token'}
      );
      expect(consoleWarnSpy).toHaveBeenCalledWith(
        'Sending ID token over HTTP. User data may be exposed. Use HTTPS for secure communication.'
      );
    });

    it('should warn when using an HTTP URL with clientHeaders', () => {
      const httpBaseURL = 'http://api.insecure.com';
      ToolboxTool(
        mockSession,
        httpBaseURL,
        toolName,
        toolDescription,
        basicParamSchema,
        {},
        {},
        [],
        {},
        {'x-api-key': 'key'}
      );
      expect(consoleWarnSpy).toHaveBeenCalledWith(
        'Sending ID token over HTTP. User data may be exposed. Use HTTPS for secure communication.'
      );
    });

    it('should throw an error if client headers and auth tokens have conflicting names', () => {
      const authTokenGetters = {service1: () => 'token'};
      const clientHeaders = {service1_token: 'some-other-token'}; // Conflicts with service1
      expect(() => {
        ToolboxTool(
          mockSession,
          baseURL,
          toolName,
          toolDescription,
          basicParamSchema,
          authTokenGetters,
          {},
          [],
          {},
          clientHeaders
        );
      }).toThrow(
        'Client header(s) `service1_token` already registered in client. Cannot register the same headers in the client as well as tool.'
      );
    });
  });

  describe('Callable Function - Argument Validation', () => {
    it('should call paramSchema.parse with the provided arguments', async () => {
      const omitSpy = jest
        .spyOn(basicParamSchema, 'omit')
        .mockImplementation(() => basicParamSchema);
      const currentTool = ToolboxTool(
        mockSession,
        baseURL,
        toolName,
        toolDescription,
        basicParamSchema
      );
      const parseSpy = jest.spyOn(basicParamSchema, 'parse');
      const callArgs = {query: 'test query'};
      mockAxiosPost.mockResolvedValueOnce({data: 'success'} as AxiosResponse);

      await currentTool(callArgs);

      expect(parseSpy).toHaveBeenCalledWith(callArgs);
      parseSpy.mockRestore();
      omitSpy.mockRestore();
    });

    it('should throw a formatted ZodError if argument validation fails', async () => {
      const currentTool = ToolboxTool(
        mockSession,
        baseURL,
        toolName,
        toolDescription,
        basicParamSchema
      );
      const invalidArgs = {query: ''}; // Fails because of empty string

      await expect(currentTool(invalidArgs)).rejects.toThrow(
        `Argument validation failed for tool "${toolName}":\n - query: Query cannot be empty`
      );
      expect(mockAxiosPost).not.toHaveBeenCalled();
    });

    it('should handle multiple ZodError issues in the validation error message', async () => {
      const complexSchema = z.object({
        name: z.string().min(1, 'Name is required'),
        age: z.number().positive('Age must be positive'),
      });
      const currentTool = ToolboxTool(
        mockSession,
        baseURL,
        toolName,
        toolDescription,
        complexSchema
      );
      const invalidArgs = {name: '', age: -5};

      await expect(currentTool(invalidArgs)).rejects.toThrow(
        new RegExp(
          `Argument validation failed for tool "${toolName}":\\s*-\\s*name: Name is required\\s*-\\s*age: Age must be positive`
        )
      );
      expect(mockAxiosPost).not.toHaveBeenCalled();
    });

    it('should throw a generic error if paramSchema.parse throws a non-ZodError', async () => {
      const customError = new Error('A non-Zod parsing error occurred!');
      const failingSchema = {
        parse: jest.fn().mockImplementation(() => {
          throw customError;
        }),
        omit: jest.fn().mockReturnThis(),
      } as unknown as ZodObject<ZodRawShape>;
      const currentTool = ToolboxTool(
        mockSession,
        baseURL,
        toolName,
        toolDescription,
        failingSchema
      );
      const callArgs = {query: 'some query'};

      await expect(currentTool(callArgs)).rejects.toThrow(
        `Argument validation failed: ${String(customError)}`
      );
      expect(mockAxiosPost).not.toHaveBeenCalled();
    });

    it('should use an empty object as default if no arguments are provided and schema allows it', async () => {
      const emptySchema = z.object({});

      const omitSpy = jest
        .spyOn(emptySchema, 'omit')
        .mockImplementation(() => emptySchema);
      const parseSpy = jest.spyOn(emptySchema, 'parse');
      const currentTool = ToolboxTool(
        mockSession,
        baseURL,
        toolName,
        toolDescription,
        emptySchema
      );
      mockAxiosPost.mockResolvedValueOnce({data: 'success'});

      await currentTool();

      expect(parseSpy).toHaveBeenCalledWith({});
      expect(mockAxiosPost).toHaveBeenCalled();
      parseSpy.mockRestore();
      omitSpy.mockRestore();
    });

    it('should fail validation if no arguments are given and schema requires them', async () => {
      const currentTool = ToolboxTool(
        mockSession,
        baseURL,
        toolName,
        toolDescription,
        basicParamSchema
      );
      await expect(currentTool()).rejects.toThrow(
        'Argument validation failed for tool "myTestTool":\n - query: Required'
      );
      expect(mockAxiosPost).not.toHaveBeenCalled();
    });
  });

  describe('Callable Function - API Call Execution', () => {
    const validArgs = {query: 'search term', limit: 10};
    const expectedUrl = `${baseURL}/api/tool/${toolName}/invoke`;
    const mockApiResponseData = {result: 'Data from API'};

    beforeEach(() => {
      tool = ToolboxTool(
        mockSession,
        baseURL,
        toolName,
        toolDescription,
        basicParamSchema
      );
    });

    it('should make a POST request to the correct URL with the validated payload', async () => {
      mockAxiosPost.mockResolvedValueOnce({
        data: mockApiResponseData,
      } as AxiosResponse);

      const result = await tool(validArgs);

      expect(mockAxiosPost).toHaveBeenCalledTimes(1);
      expect(mockAxiosPost).toHaveBeenCalledWith(expectedUrl, validArgs, {
        headers: {},
      });
      expect(result).toEqual(mockApiResponseData);
    });

    it('should re-throw the error and log to console.error if API call fails', async () => {
      const apiError = new Error('API request failed');
      mockAxiosPost.mockRejectedValueOnce(apiError);

<<<<<<< HEAD
      await expect(tool(validArgs)).rejects.toThrow(apiError);

=======
      try {
        await tool(validArgs);
        throw new Error(
          'Expected tool call to throw an API error with response data, but it did not.'
        );
      } catch (e) {
        expect(e as Error).toBe(apiError);
      }
>>>>>>> edb347c7
      expect(mockAxiosPost).toHaveBeenCalledWith(expectedUrl, validArgs, {
        headers: {},
      });
      expect(consoleErrorSpy).toHaveBeenCalledWith(
        `Error posting data to ${expectedUrl}:`,
        apiError.message
      );
    });
  });

  describe('Bound Parameters Functionality', () => {
    const expectedUrl = `${baseURL}/api/tool/${toolName}/invoke`;

    beforeEach(() => {
      tool = ToolboxTool(
        mockSession,
        baseURL,
        toolName,
        toolDescription,
        basicParamSchema
      );
    });

    it('should create a new tool with bound parameters using bindParams', () => {
      const boundTool = tool.bindParams({limit: 10});
      expect(boundTool).not.toBe(tool);
      expect(boundTool.boundParams).toEqual({limit: 10});
      expect(tool.boundParams).toEqual({});
    });

    it('should create a new tool with a single bound parameter using bindParam and use it in the call', async () => {
      const boundTool = tool.bindParam('limit', 20);
      expect(boundTool.boundParams).toEqual({limit: 20});

      // Also test execution
      mockAxiosPost.mockResolvedValueOnce({data: 'success'});
      await boundTool({query: 'single bind test'});
      expect(mockAxiosPost).toHaveBeenCalledWith(
        expectedUrl,
        {query: 'single bind test', limit: 20},
        {headers: {}}
      );
    });

    it('should merge bound parameters with call arguments in the final payload', async () => {
      const boundTool = tool.bindParams({limit: 5});
      mockAxiosPost.mockResolvedValueOnce({data: 'success'});
      await boundTool({query: 'specific query'});
      expect(mockAxiosPost).toHaveBeenCalledWith(
        expectedUrl,
        {
          query: 'specific query',
          limit: 5,
        },
        {headers: {}}
      );
    });

    it('should not require bound parameters to be provided at call time', async () => {
      const boundTool = tool.bindParams({query: 'default query'});
      mockAxiosPost.mockResolvedValueOnce({data: 'success'});
      await boundTool({limit: 15});
      expect(mockAxiosPost).toHaveBeenCalledWith(
        expectedUrl,
        {
          query: 'default query',
          limit: 15,
        },
        {headers: {}}
      );
    });

    it('should validate only the user-provided arguments, not the bound ones', async () => {
      const boundTool = tool.bindParams({query: 'a valid query'});
      mockAxiosPost.mockResolvedValueOnce({data: 'success'});
      // This call is valid because 'query' is bound, and no invalid args are passed
      await expect(boundTool()).resolves.toBe('success');
    });

    it('should throw an error when trying to re-bind an already bound parameter', () => {
      const boundTool = tool.bindParams({limit: 10});
      const expectedError = `Cannot re-bind parameter: parameter 'limit' is already bound in tool '${toolName}'.`;
      expect(() => boundTool.bindParams({limit: 20})).toThrow(expectedError);
    });

    it('should throw an error when trying to bind a parameter that does not exist', () => {
      const expectedError = `Unable to bind parameter: no parameter named 'nonExistent' in tool '${toolName}'.`;
      expect(() => tool.bindParams({nonExistent: 'value'})).toThrow(
        expectedError
      );
    });

    it('should resolve function values in bound parameters before making the API call', async () => {
      const dynamicQuery = async () => 'resolved-query';
      const boundTool = tool.bindParams({query: dynamicQuery});
      mockAxiosPost.mockResolvedValueOnce({data: 'success'});
      await boundTool({limit: 5});
      expect(utils.resolveValue).toHaveBeenCalledWith(dynamicQuery);
      expect(mockAxiosPost).toHaveBeenCalledWith(
        expectedUrl,
        {
          query: 'resolved-query',
          limit: 5,
        },
        {headers: {}}
      );
<<<<<<< HEAD
    });
  });

  describe('Authentication Functionality', () => {
    const expectedUrl = `${baseURL}/api/tool/${toolName}/invoke`;
    const initialRequiredAuthn = {paramA: ['service1', 'service2']};
    const initialRequiredAuthz = ['service3'];

    beforeEach(() => {
      tool = ToolboxTool(
        mockSession,
        baseURL,
        toolName,
        toolDescription,
        basicParamSchema,
        {}, // authTokenGetters
        initialRequiredAuthn,
        initialRequiredAuthz,
        {}, // boundParams
        {} // clientHeaders
      );
    });

    it('should throw an error if called with unmet authentication requirements', async () => {
      await expect(tool({query: 'test'})).rejects.toThrow(
        'One or more of the following authn services are required to invoke this tool: service1,service2,service3'
      );
    });

    it('should add a single auth token getter and create a new tool', () => {
      (utils.identifyAuthRequirements as jest.Mock).mockReturnValue([
        {paramA: ['service2']},
        ['service3'],
        new Set(['service1']),
      ]);
      const newTool = tool.addAuthTokenGetter('service1', () => 'token1');

      expect(newTool).not.toBe(tool);
      expect(Object.keys(newTool.authTokenGetters)).toContain('service1');
      expect(newTool.requiredAuthnParams).toEqual({paramA: ['service2']});
      expect(newTool.requiredAuthzTokens).toEqual(['service3']);
    });

    it('should add multiple auth token getters', () => {
      (utils.identifyAuthRequirements as jest.Mock).mockReturnValue([
        {},
        [],
        new Set(['service1', 'service2', 'service3']),
      ]);
      const newTool = tool.addAuthTokenGetters({
        service1: () => 'token1',
        service2: () => 'token2',
        service3: () => 'token3',
      });

      expect(Object.keys(newTool.authTokenGetters)).toEqual([
        'service1',
        'service2',
        'service3',
      ]);
      expect(newTool.requiredAuthnParams).toEqual({});
      expect(newTool.requiredAuthzTokens).toEqual([]);
    });

    it('should call the API with the correct auth headers', async () => {
      const readyTool = ToolboxTool(
        mockSession,
        baseURL,
        toolName,
        toolDescription,
        basicParamSchema
      );
      (utils.identifyAuthRequirements as jest.Mock).mockReturnValue([
        {},
        [],
        new Set(['service1', 'service3']),
      ]);
      const authedTool = readyTool.addAuthTokenGetters({
        service1: () => 'token-one',
        service3: async () => 'token-three',
      });
      mockAxiosPost.mockResolvedValue({data: 'success'});
      await authedTool({query: 'a query'});
      expect(mockAxiosPost).toHaveBeenCalledWith(
        expectedUrl,
        {query: 'a query'},
        {
          headers: {
            service1_token: 'token-one',
            service3_token: 'token-three',
          },
        }
      );
    });

    it('should throw an error if an auth token getter does not return a string', async () => {
      (utils.identifyAuthRequirements as jest.Mock).mockReturnValue([
        {},
        [],
        new Set(['service1']),
      ]);
      const badTokenGetter = () => 12345;
      const authedTool = tool.addAuthTokenGetter(
        'service1',
        badTokenGetter as unknown as () => string
      );
      // Manually clear requirements to bypass the initial check
      authedTool.requiredAuthnParams = {};
      authedTool.requiredAuthzTokens = [];

      await expect(authedTool({query: 'a query'})).rejects.toThrow(
        "Auth token getter for 'service1' did not return a string."
      );
    });

    it('should throw an error when registering a duplicate auth source', () => {
      (utils.identifyAuthRequirements as jest.Mock).mockReturnValue([
        {},
        [],
        new Set(['service1']),
      ]);
      const newTool = tool.addAuthTokenGetter('service1', () => 'token1');
      expect(() =>
        newTool.addAuthTokenGetter('service1', () => 'token1-new')
      ).toThrow(
        `Authentication source(s) \`service1\` already registered in tool \`${toolName}\`.`
      );
    });

    it('should throw an error if an unused auth source is provided', () => {
      (utils.identifyAuthRequirements as jest.Mock).mockReturnValue([
        initialRequiredAuthn,
        initialRequiredAuthz,
        new Set(), // No services from the getter were used
      ]);

      expect(() =>
        tool.addAuthTokenGetter('unusedService', () => 'token')
      ).toThrow(
        `Authentication source(s) \`unusedService\` unused by tool \`${toolName}\`.`
      );
    });

    it('should throw an error if adding an auth token conflicts with a client header', () => {
      const toolWithClientHeader = ToolboxTool(
        mockSession,
        baseURL,
        toolName,
        toolDescription,
        basicParamSchema,
        {},
        {},
        [],
        {},
        {service1_token: 'api-key'} // This will conflict
      );

      expect(() =>
        toolWithClientHeader.addAuthTokenGetter('service1', () => 'token')
      ).toThrow(
        'Client header(s) `service1_token` already registered in client. Cannot register the same headers in the client as well as tool.'
      );
=======
>>>>>>> edb347c7
    });
  });
});<|MERGE_RESOLUTION|>--- conflicted
+++ resolved
@@ -314,19 +314,7 @@
       const apiError = new Error('API request failed');
       mockAxiosPost.mockRejectedValueOnce(apiError);
 
-<<<<<<< HEAD
       await expect(tool(validArgs)).rejects.toThrow(apiError);
-
-=======
-      try {
-        await tool(validArgs);
-        throw new Error(
-          'Expected tool call to throw an API error with response data, but it did not.'
-        );
-      } catch (e) {
-        expect(e as Error).toBe(apiError);
-      }
->>>>>>> edb347c7
       expect(mockAxiosPost).toHaveBeenCalledWith(expectedUrl, validArgs, {
         headers: {},
       });
@@ -433,7 +421,6 @@
         },
         {headers: {}}
       );
-<<<<<<< HEAD
     });
   });
 
@@ -596,8 +583,6 @@
       ).toThrow(
         'Client header(s) `service1_token` already registered in client. Cannot register the same headers in the client as well as tool.'
       );
-=======
->>>>>>> edb347c7
     });
   });
 });