--- conflicted
+++ resolved
@@ -15,19 +15,14 @@
 import {ToolboxTool} from './tool.js';
 import axios from 'axios';
 import {type AxiosInstance, type AxiosResponse} from 'axios';
-<<<<<<< HEAD
 import {
   ZodManifestSchema,
   createZodSchemaFromParams,
   ParameterSchema,
-} from './protocol';
-import {logApiError} from './errorUtils';
-=======
-import {ZodManifestSchema, createZodSchemaFromParams} from './protocol.js';
+} from './protocol.js';
 import {logApiError} from './errorUtils.js';
->>>>>>> 26839ee5
 import {ZodError} from 'zod';
-import {identifyAuthRequirements} from './utils';
+import {identifyAuthRequirements} from './utils.js';
 
 type Manifest = import('zod').infer<typeof ZodManifestSchema>;
 type ToolSchemaFromManifest = Manifest['tools'][string];
