--- conflicted
+++ resolved
@@ -64,12 +64,8 @@
 
   /**
    * Applies an Axios request interceptor to handle dynamic client headers.
-<<<<<<< HEAD
-   * The interceptor resolves header provider functions before each request.
-=======
    * The interceptor resolves header provider functions before each request sent
    * to toolbox server through this client.
->>>>>>> a64c1cbe
    */
   private _applyHeaderInterceptor(): void {
     if (this._headerInterceptorId !== null) {
@@ -78,16 +74,6 @@
 
     this._headerInterceptorId = this._session.interceptors.request.use(
       async (config: InternalAxiosRequestConfig) => {
-<<<<<<< HEAD
-        config.headers = config.headers || {};
-        for (const headerName in this._clientHeaders) {
-          const headerProvider = this._clientHeaders[headerName];
-          const result = headerProvider();
-          if (result instanceof Promise) {
-            config.headers[headerName] = await result;
-          } else {
-            config.headers[headerName] = result;
-=======
         if (config.url && config.url.startsWith(this._baseUrl)) {
           config.headers = config.headers || {};
           for (const headerName in this._clientHeaders) {
@@ -98,7 +84,6 @@
             } else {
               config.headers[headerName] = result;
             }
->>>>>>> a64c1cbe
           }
         }
         return config;
