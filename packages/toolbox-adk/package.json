--- conflicted
+++ resolved
@@ -52,23 +52,5 @@
         "axios": "^1.12.2",
         "openapi-types": "^12.1.3",
         "zod": "^3.24.4"
-<<<<<<< HEAD
-    },
-    "devDependencies": {
-        "@google-cloud/secret-manager": "^6.1.1",
-        "@google-cloud/storage": "^7.17.2",
-        "@types/fs-extra": "^11.0.4",
-        "@types/jest": "^30.0.0",
-        "@types/node": "^24.9.1",
-        "@types/tmp": "^0.2.6",
-        "cross-env": "^10.1.0",
-        "fs-extra": "^11.3.2",
-        "google-auth-library": "^10.4.2",
-        "gts": "^6.0.2",
-        "jest": "^30.2.0",
-        "tmp": "^0.2.5",
-        "ts-jest": "^29.4.5"
-=======
->>>>>>> 2313e5f5
     }
 }